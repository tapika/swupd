--- conflicted
+++ resolved
@@ -1,903 +1,899 @@
-<<<<<<< HEAD
-## [0.9.10](https://github.com/chocolatey/choco/issues?q=milestone%3A0.9.10+is%3Aclosed) (unreleased)
-
-Alternative sources (webpi, windowsfeature, cygwin, etc) are back (finally, right?)!
-
-### FEATURES
-
- * Alternative sources - see [#14](https://github.com/chocolatey/choco/issues/14)
- * Support for custom headers - see [#332](https://github.com/chocolatey/choco/issues/332)
-
-### BUG FIXES
-
- * n/a currently
-
-### IMPROVEMENTS
-
- * AutoUninstaller is on by default - see [#308](https://github.com/chocolatey/choco/issues/308)
-=======
-## [0.9.9.10](https://github.com/chocolatey/choco/issues?q=milestone%3A0.9.9.10+is%3Aclosed) (October 3, 2015)
-
-
-
-Not to be confused with 0.9.10 (this is not that version). This fixes a small but extremely significant issue with relation to configuration managers and other tools that use choco.
-
-### BUG FIXES
-
- * Fix - List output for other tools messed up in 0.9.9.9 (pipe separator missing) - see [#450](https://github.com/chocolatey/choco/issues/450)
- * Fix - accidentally escaped characters in "new" -help - see [#447](https://github.com/chocolatey/choco/issues/447)
->>>>>>> 98b4c47e
-
-## [0.9.9.9](https://github.com/chocolatey/choco/issues?q=milestone%3A0.9.9.9+is%3Aclosed) (October 2, 2015)
-
-With this release you can completely configure choco from the command line (including the priority of sources). Choco now allows you to create [custom package templates](https://github.com/chocolatey/choco/issues/76). Choco has [proper proxy support](https://github.com/chocolatey/choco/issues/243) now. We also squashed up some bugs, like the infinite download loop that happens if the connection is lost. We've also improved the installation experience of Chocolatey itself, [unpacking all of the required setup files in the chocolatey package](https://github.com/chocolatey/choco/issues/347) and improving the messaging output during the bootstrapping process. Chocolatey also [doesn't try to write config updates every command](https://github.com/chocolatey/choco/issues/364), unless something actually changes in the config file. And last but not least for mentions, the issue of [choco not recognizing itself as needing upgraded after being installed by the bootstrapper](https://github.com/chocolatey/choco/issues/414) is now fixed.
-
-### FEATURES
-
- * Config Command - see [#417](https://github.com/chocolatey/choco/issues/417)
- * Create Custom Package Templates - see [#76](https://github.com/chocolatey/choco/issues/76)
- * Proxy Support - see [#243](https://github.com/chocolatey/choco/issues/243)
-
-### BUG FIXES
-
- * Fix - [Security] Remove rollback should validate it exists in choco install backup directory - see [#387](https://github.com/chocolatey/choco/issues/387)
- * Fix - Ensure chocolatey is installed into the lib folder during initial install - see [#414](https://github.com/chocolatey/choco/issues/414)
- * Fix - Infinite loop downloading files if connection is lost - see [#285](https://github.com/chocolatey/choco/issues/285)
- * Fix - list / search results blocking until completion instead of streaming output - see [#143](https://github.com/chocolatey/choco/issues/143)
- * Fix - default template install script for MSI silentArgs are bad - see [#354](https://github.com/chocolatey/choco/issues/354)
- * Fix - Deleting read-only files fails - see [#338](https://github.com/chocolatey/choco/issues/338) and [#263](https://github.com/chocolatey/choco/issues/263)
- * Fix - If the package uses $packageParameters instead of $env:PackageParameters, quotes are removed - see [#406](https://github.com/chocolatey/choco/issues/406)
- * Fix - Choco upgrade not downloading new installer if current installer is the same size - see [#405](https://github.com/chocolatey/choco/issues/405)
- * Fix - Exit with non-zero code if install/upgrade version and a newer version is installed - see [#365](https://github.com/chocolatey/choco/issues/365)
- * Fix - Chocolately can permanently corrupt the config file if an operation is interrupted - see [#355](https://github.com/chocolatey/choco/issues/355)
- * Fix - Handle PowerShell's `InitializeDefaultDrives` Error (that should just be a warning) - see [#349](https://github.com/chocolatey/choco/issues/349)
- * Fix - Checksumming can not be turned off by the feature flag - see [#33](https://github.com/chocolatey/choco/issues/33)
- * Fix - Process with an id of is not running errors on 0.9.9.8 - see [#346](https://github.com/chocolatey/choco/issues/346)
- * Fix - Export cmdlets for automation scripts - see [#422](https://github.com/chocolatey/choco/issues/422)
-
-### IMPROVEMENTS
-
- * [Security] Add SHA-2 (sha256 / sha512) to checksum - see [#113](https://github.com/chocolatey/choco/issues/113)
- * Sources should have explicit priority order- see [#71](https://github.com/chocolatey/choco/issues/71)
- * Unpack the powershell files just before packaging up the nupkg (Installing chocolatey meta) - see [#347](https://github.com/chocolatey/choco/issues/347)
- * API - List --localonly not working by default - see [#223](https://github.com/chocolatey/choco/issues/223)
- * API - Expose package results - see [#132](https://github.com/chocolatey/choco/issues/132)
- * API - Externalize IPackage and its interfaces - see [#353](https://github.com/chocolatey/choco/issues/353)
- * Enhance "Access to path is denied" message on no admin rights - see [#177](https://github.com/chocolatey/choco/issues/177)
- * Only update chocolatey.config if there are changes - see [#364](https://github.com/chocolatey/choco/issues/364)
- * Modify source when attempting to add a source with same name but different URL - see [#88](https://github.com/chocolatey/choco/issues/88)
- * Features should contain description - see [#416](https://github.com/chocolatey/choco/issues/416)
- * Chocolatey Installer - removing modules not loaded - see [#442](https://github.com/chocolatey/choco/issues/442)
- * Chocolatey Installer - Don't use Write-Host - see [#444](https://github.com/chocolatey/choco/issues/444)
- * Set environment variables once configuration is complete - see [#420](https://github.com/chocolatey/choco/issues/420)
- * Enhance Package Template for 0.9.9.9 - see [#366](https://github.com/chocolatey/choco/issues/366)
-
-## [0.9.9.8](https://github.com/chocolatey/choco/issues?q=milestone%3A0.9.9.8+is%3Aclosed) (June 26, 2015)
-
-### BUG FIXES
-
- * Fix - [Security] choco install -y C: deletes all files - see [#341](https://github.com/chocolatey/choco/issues/341)
- * Fix - Read-Host halts scripts rather than prompt for input - see [#219](https://github.com/chocolatey/choco/issues/219)
-
-### IMPROVEMENTS
-
- * Download Progress Bar is Missing - see [#56](https://github.com/chocolatey/choco/issues/56)
-
-## [0.9.9.7](https://github.com/chocolatey/choco/issues?q=milestone%3A0.9.9.7+is%3Aclosed) (June 20, 2015)
-
-"Fix Everything. Fix All The Things" - There have been some things bugging us for a long time related to limitations with NuGet, so we decided to fix that. Like [nuspec enhancements](https://github.com/chocolatey/choco/issues/205), that crazy [content folder restriction](https://github.com/chocolatey/choco/issues/290) has been removed (I know, right?!), and we're working around [badly](https://github.com/chocolatey/choco/issues/316) [behaved](https://github.com/chocolatey/choco/issues/326) packages quite a bit more to bring you more feature parity.
-
-Let's talk about a couple of big, like really big, BIG features just added with this release. No more packages rebooting Windows. We fixed ([#304](https://github.com/chocolatey/choco/issues/304) / [#323](https://github.com/chocolatey/choco/issues/323)) and [enhanced](https://github.com/chocolatey/choco/issues/305) up the Auto Uninstaller Service quite a bit to ensure things are working like you would expect (It goes on by default in 0.9.10 - we'll start documenting more about it soon). But wait, there's more! I haven't even told you about the big features yet
-
-The first big feature is enhancing the nuspec. I mentioned this I know, but *now* you can use `packageSourceUrl` in the nuspec to tell folks where you are storing the source for the package! We also added `projectSourceUrl`, `docsUrl`, `mailingListUrl`, and `bugTrackerUrl`. What's even better is that the community feed has already been enhanced to look for these values. So have the templates from `choco new`. And it's backwards compatible, meaning you can still install packages that have these added nuspec enhancements without issue (but we will need to provide a fix for Nuget Package Explorer).
-
-The second is Xml Document Transformations (XDT), which I think many folks are aware of but may not realize what it can provide. [NuGet has allowed transformations for quite awhile](https://docs.nuget.org/Create/Configuration-File-and-Source-Code-Transformations) to allow you to make changes to an `app.config`/`web.config` on install/uninstall. We are following in similar footsteps to allow you to do similar when installing/upgrading packages. We will look for `*.install.xdt` files in the package (doesn't matter where) and they will apply to configuration files with the same name in the package. This means that during upgrades we won't overwrite configuration files during upgrades that have opted into this feature. It allows you to give users a better experience during upgrades because they won't need to keep making the same changes to the xml config files each time they upgrade your package.
-
-### FEATURES
-
- * Allow XDT Configuration Transforms - see [#331](https://github.com/chocolatey/choco/issues/331)
- * Prevent reboots - see [#316](https://github.com/chocolatey/choco/issues/316)
- * Enhance the nuspec - first wave - see [#205](https://github.com/chocolatey/choco/issues/205)
- * Uninstaller Service Enhancements - see [#305](https://github.com/chocolatey/choco/issues/305)
-
-### BUG FIXES
-
- * When uninstall fails, do not continue removing files - see [#315](https://github.com/chocolatey/choco/issues/315)
- * Do not run autouninstaller if the package result is already a failure - see [#323](https://github.com/chocolatey/choco/issues/323)
- * Fix - Auto Uninstaller can fail if chocolateyUninstall.ps1 uninstalls prior to it running - see [#304](https://github.com/chocolatey/choco/issues/304)
- * Fix - Packages with content folders cannot have a dependency without also having a content folder - see [#290](https://github.com/chocolatey/choco/issues/290)
- * Remove ShimGen director files on upgrade/uninstall - see [#326](https://github.com/chocolatey/choco/issues/326)
- * If feature doesn't exist, throw an error - see [#317](https://github.com/chocolatey/choco/issues/317)
- * Fix - The operation completed successfully on stderr - see [#249](https://github.com/chocolatey/choco/issues/249)
- * Fix - When specific nuget version is needed by a package it is the chocolatey version that is used - see [#194](https://github.com/chocolatey/choco/issues/194)
- * When installing with *.nupkg, need to get package name from package, not file name - see [#90](https://github.com/chocolatey/choco/issues/90)
- * Fix - Choco pin list is not returning a list - see [#302](https://github.com/chocolatey/choco/issues/302)
- * Fix - A pin is not created for existing installations (prior to new choco) - see [#60](https://github.com/chocolatey/choco/issues/60)
-
-### IMPROVEMENTS
-
- * Allow upgrade to always install missing packages - see [#300](https://github.com/chocolatey/choco/issues/300)
- * Enhance Templates - see [#296](https://github.com/chocolatey/choco/issues/296)
- * Always log debug output to the log file - see [#319](https://github.com/chocolatey/choco/issues/319)
- * Warn when unable to snapshot locked files - see [#313](https://github.com/chocolatey/choco/issues/313)
- * Use %systemroot% in place of %windir%. PATH exceed 2048 breaks choco - see [#252](https://github.com/chocolatey/choco/issues/252)
- * Add fault tolerance to registry snapshot checks - see [#337](https://github.com/chocolatey/choco/issues/337)
-
-## [0.9.9.6](https://github.com/chocolatey/choco/issues?q=milestone%3A0.9.9.6+is%3Aclosed) (May 16, 2015)
-
-Some really large fixes this release, especially removing all files that are installed to the package directory if they haven't changed, including ensuring that the nupkg file is always removed on successful uninstalls. The really big add some folks are going to like is the new outdated command. Some more variables that were misused have been brought back, which allows some packages (like Atom) to be installed again without issue. If you can believe some people never read these, we decided to add a note to the installer prompt to let people know about -y.
-
-### FEATURES
-
- * Outdated Command - Use `choco outdated` to see outdated packages - see [#170](https://github.com/chocolatey/choco/issues/170)
-
-### BUG FIXES
-
- * Fix - NotSilent Switch Not Working - see [#281](https://github.com/chocolatey/choco/issues/281)
- * Fix - Silent installation of choco without admin is not possible - see [#274](https://github.com/chocolatey/choco/issues/274)
- * Fix - Package resolves to latest version from any source - see [#279](https://github.com/chocolatey/choco/issues/279)
- * Fix - Install fails when shortcut creation fails - see [#264](https://github.com/chocolatey/choco/issues/264)
- * Fix - Error deserializing response of type Registry - see [#257](https://github.com/chocolatey/choco/issues/257)
- * Fix - Auto uninstaller should not depend on optional InstallLocation value - see [#255](https://github.com/chocolatey/choco/issues/255)
- * Fix - Nupkg is left but reported as successfully uninstalled by NuGet - see [#254](https://github.com/chocolatey/choco/issues/254)
- * Fix - SHA1 checksum compared as MD5 for Install-ChocolateyZipPackage - see [#253](https://github.com/chocolatey/choco/issues/253)
- * Fix - Auto uninstaller strips off "/" and "-" in arguments - see [#212](https://github.com/chocolatey/choco/issues/212)
-
-### IMPROVEMENTS
-
- * Uninstall removes all installed files if unchanged - see [#121](https://github.com/chocolatey/choco/issues/121)
- * Auto uninstaller should convert /I to /X for Msi Uninstalls - see [#271](https://github.com/chocolatey/choco/issues/271)
- * Bring back more variables for feature parity - see [#267](https://github.com/chocolatey/choco/issues/267)
- * Mention -y in the prompt - see [#265](https://github.com/chocolatey/choco/issues/265)
-
-## [0.9.9.5](https://github.com/chocolatey/choco/issues?q=milestone%3A0.9.9.5+is%3Aclosed) (April 20, 2015)
-
-### BREAKING CHANGES
-
- * Renamed short option `p` to `i` for list --include-programs so that `p` could be ubiquitous for password across commands that optionally can pass a password - see [#240](https://github.com/chocolatey/choco/issues/240)
-
-### BUG FIXES
-
- * Fix - Secure Sources Not Working - see [#240](https://github.com/chocolatey/choco/issues/240)
- * Fix - Generate-BinFile / Remove-BinFile - see [#230](https://github.com/chocolatey/choco/issues/230)
- * Fix - cpack should only include files from nuspec - see [#232](https://github.com/chocolatey/choco/issues/232)
- * Fix - cpack should leave nupkg in current directory - see [#231](https://github.com/chocolatey/choco/issues/231)
- * Fix - Install-PowerShellCommand uses incorrect path - see [#241](https://github.com/chocolatey/choco/issues/241)
- * Fix - choco list source with redirects does not resolve - see [#171](https://github.com/chocolatey/choco/issues/171)
- * Fix - choco tried to resolve disabled repo - see [#169](https://github.com/chocolatey/choco/issues/169)
- * Fix - cpack nuspec results in "The path is not of a legal form" - see [#164](https://github.com/chocolatey/choco/issues/164)
- * Fix - cpack hangs on security related issue - see [#160](https://github.com/chocolatey/choco/issues/160)
- * Fix - spelling error in "package has been upgradeed successfully" - see [#64](https://github.com/chocolatey/choco/issues/64)
-
-### IMPROVEMENTS
-
- * Api Key and Source matching could be more intuitive - see [#228](https://github.com/chocolatey/choco/issues/238)
- * Remove warning about allowGlobalConfirmation being enabled - see [#237](https://github.com/chocolatey/choco/issues/237)
- * Include log file path when saying 'See the log for details' - see [#187](https://github.com/chocolatey/choco/issues/187)
- * Uninstall prompts for version when there is only one installed - see [#186](https://github.com/chocolatey/choco/issues/186)
- * Do not offer a default option when prompting for a user choice - see [#185](https://github.com/chocolatey/choco/issues/185)
- * Remove the warning note about skipping, and instead show the warning when selecting skip - see [#183](https://github.com/chocolatey/choco/issues/183)
- * Do not print PowerShell install/update scripts by default - see [#182](https://github.com/chocolatey/choco/issues/182)
-
-## [0.9.9.4](https://github.com/chocolatey/choco/issues?q=milestone%3A0.9.9.4+is%3Aclosed) (March 30, 2015)
-
-### BUG FIXES
-
- * Fix - The term 'false' is not recognized as the name of a cmdlet - see [#215](https://github.com/chocolatey/choco/issues/215)
-
-### IMPROVEMENTS
-
- * Some packages use non-API variables like $installArguments - see [#207](https://github.com/chocolatey/choco/issues/207)
-
-## [0.9.9.3](https://github.com/chocolatey/choco/issues?q=milestone%3A0.9.9.3+is%3Aclosed) (March 29, 2015)
-
-### BUG FIXES
-
- * Fix - Install .NET Framework immediately during install - see [#168](https://github.com/chocolatey/choco/issues/168)
- * Fix - Do not error on Set-Acl during install/upgrade - see [#163](https://github.com/chocolatey/choco/issues/163)
- * Fix - Do not escape curly braces in powershell script - see [#208](https://github.com/chocolatey/choco/issues/208)
- * Fix - Formatting issues on --noop command logging - see [#202](https://github.com/chocolatey/choco/issues/202)
- * Fix - Uninstaller check doesn't find 32-bit registry keys - see [#197](https://github.com/chocolatey/choco/issues/197)
- * Fix - Uninstaller errors on short path to msiexec - see [#211](https://github.com/chocolatey/choco/issues/211)
-
-### IMPROVEMENTS
-
- * Some packages use non-API variables like $installArguments - see [#207](https://github.com/chocolatey/choco/issues/207)
- * Add Generate-BinFile to Helpers (widely used but never part of API) - see [#145](https://github.com/chocolatey/choco/issues/145)
- * Add Remove-BinFile to Helpers - see [#195](https://github.com/chocolatey/choco/issues/195)
- * Get-ChocolateyWebFile should create path if it doesn't exist - see [#167](https://github.com/chocolatey/choco/issues/167)
-
-## [0.9.9.2](https://github.com/chocolatey/choco/issues?q=milestone%3A0.9.9.2+is%3Aclosed) (March 6, 2015)
-
-### BUG FIXES
-
- * Fix - Allow passing install arguments again (regression in 0.9.9 series) - see [#150](https://github.com/chocolatey/choco/issues/150)
- * Fix - Allow apostrophes to be used as quotes - quoting style that worked with previous client - see [#141](https://github.com/chocolatey/choco/issues/141)
- * Fix - Shims write errors to stderr - see [#142](https://github.com/chocolatey/choco/issues/142) and [ShimGen #14](https://github.com/chocolatey/shimgen/issues/14)
-
-### IMPROVEMENTS
-
- * Upgrade `-r` should always return a value - see [#153](https://github.com/chocolatey/choco/issues/153)
-
-## [0.9.9.1](https://github.com/chocolatey/choco/issues?q=milestone%3A0.9.9.1+is%3Aclosed) (March 3, 2015)
-
-### BUG FIXES
-
- * Fix - Get-BinRoot broken - see [#144](https://github.com/chocolatey/choco/issues/144)
-
-## [0.9.9](https://github.com/chocolatey/choco/issues?q=milestone%3A0.9.9+is%3Aclosed) (March 3, 2015)
-
-This also includes issues that were being tracked in the old Chocolatey repository: [Chocolatey 0.9.9](https://github.com/chocolatey/chocolatey/issues?q=is%3Aclosed+label%3Av0.9.9).
-
-The two links above will not capture everything that has changed, since this is a complete rewrite. We broke everything. If this were a v1+, it would be a major release. But we are less than v1, so 0.9.9 it is! ;)
-
-Okay, so we didn't really break everything. We have maintained nearly full compatibility with how you pass options into choco, although the output may be a bit different (but better, we hope) and in at least one case, additional switches (or a feature setting) is/are required - we limited this to security related changes only.
-
-We also fixed and improved a bunch of things, so we feel the trade off is well worth the changes.
-
-We'll try to capture everything here that you should know about. Please call `choco -?` or `choco.exe -h` to get started.
-
-### KNOWN ISSUES
-
- * [Known Issues](https://github.com/chocolatey/choco/labels/Bug)
- * TEMPORARY `install all` is missing - this is expected to be back in 0.9.10 - see [#23](https://github.com/chocolatey/choco/issues/23)
- * Alternative sources (`webpi`,`ruby`,`python`,`cygwin`, `windowsfeature`) do not work yet. This is expected to be fixed in 0.9.10 - see [#14](https://github.com/chocolatey/choco/issues/14)
- * Progress bar is missing when downloading until we are using internal posh components for Packages - see [#56](https://github.com/chocolatey/choco/issues/56)
- * See [Feature Parity](https://github.com/chocolatey/choco/labels/FeatureParity) for items not yet reimplemented from older PowerShell Chocolatey client (v0.9.8.32 and below).
-
-### BREAKING CHANGES
-
- * [Security] **Prompt for confirmation**: For security reasons, we now stop for confirmation before changing the state of the system on most commands. You can pass `-y` to confirm any prompts or set a value in the config that will globally confirm - see [#52](https://github.com/chocolatey/choco/issues/52) (**NOTE**: This is one of those additional switches we were talking about)
- * [Security] If your default installation is still at `c:\Chocolatey`, this version will force a move to ProgramData and update the environment settings - see [#7](https://github.com/chocolatey/choco/issues/7)
- * **Configuration Breaking Changes:**
-   1. You now have one config file to interact with in %ChocolateyInstall%\config - your user config is no longer valid and can be removed once you migrate settings to the config.
-   2. The config will no longer be overwritten on upgrade.
-   3. Choco no longer interacts with NuGet's config file at all. You will need to reset all of your apiKeys (see features for `apikey`). On the plus side, the keys will work for all users of the machine, unlike NuGet's apiKeys (only work for the user that sets them).
-   4. This also means you can no longer use `useNugetForSources`. It has been removed as a config setting.
- * **Packaging Changes:**
-   1. Choco now installs packages without version numbers on folders. This means quite a few things...
-   2. Upgrading packages doesn't install a new version next to an old version, it actually upgrades.
-   3. Dependencies resolve at highest available version, not the minimum version as before - see [Chocolatey #415](https://github.com/chocolatey/chocolatey/issues/415)
- * **Package Maintenance Changes**:
-   1. Read the above about apikey changes
-   2. Read above about dependency resolution changes.
- * **Deprecated/Removed Commands:**
-   1. `installmissing` has been removed. It was deprecated awhile ago, so this should not be a surprise.
-   2. `choco version` has been deprecated and will be removed in v1. Use `choco upgrade pkgName --noop` or `choco upgrade pkgName -whatif` instead.
-   3. `Write-ChocolateySuccess`, `Write-ChocolateyFailure` have been deprecated.
-   4. `update` is now `upgrade`. `update` has been deprecated and will be removed/replaced in v1. Update will be reincarnated later for a different purpose. **Hint**: It rhymes with smackage pindexes.
-
-### FEATURES
-
- * In app documentation! Use `choco -?`, `choco -h` or `choco commandName -?` to learn about each command, complete with examples!
- * WhatIf/Noop mode for all commands (`--noop` can also be specified as `-whatif`) - see [Chocolatey #263](https://github.com/chocolatey/chocolatey/issues/263) and [Default Options and Switches](https://github.com/chocolatey/choco/wiki/CommandsReference#default-options-and-switches)
- * Performs like a package manager, expect to see queries failing because of unmet dependency issues.
- * **New Commands:**
-   1. `pin` - Suppress upgrades. This allows you to 'pin' an install to a particular version - see [#1](https://github.com/chocolatey/choco/issues/1), [Chocolatey #5](https://github.com/chocolatey/chocolatey/issues/5) and [Pin Command](https://github.com/chocolatey/choco/wiki/CommandsPin)
-   2. `apikey` - see [ApiKey Command](https://github.com/chocolatey/choco/wiki/CommandsApiKey)
-   3. `new` - see [New Command](https://github.com/chocolatey/choco/wiki/CommandsNew) and [Chocolatey #157](https://github.com/chocolatey/chocolatey/issues/157)
- * New ways to pass arguments! See [How to Pass Options/Switches](https://github.com/chocolatey/choco/wiki/CommandsReference#how-to-pass-options--switches)
- * Did we mention there is a help menu that is actually helpful now? Shiny!
- * AutoUninstaller!!!! But it is not enabled by default this version. See [#15](https://github.com/chocolatey/choco/issues/15), [#9](https://github.com/chocolatey/choco/issues/9) and [Chocolatey #6](https://github.com/chocolatey/chocolatey/issues/6)
- * **New Helpers:**
-   1. `Install-ChocolateyShortcut` - see [Chocolatey #238](https://github.com/chocolatey/chocolatey/pull/238), [Chocolatey #235](https://github.com/chocolatey/chocolatey/issues/235) and [Chocolatey #218](https://github.com/chocolatey/chocolatey/issues/218)
-
-### BUG FIXES
-
-Probably a lot of bug fixes that may not make it here, but here are the ones we know about.
-
- * Fix - Cannot upgrade from prerelease to same version released - see [Chocolatey #122](https://github.com/chocolatey/chocolatey/issues/122)
- * Fix - install `--force` should not use cache - see [Chocolatey #199](https://github.com/chocolatey/chocolatey/issues/199)
- * Fix - force dependencies as well - see [--force-dependencies](https://github.com/chocolatey/choco/wiki/CommandsInstall) and [Chocolatey #199](https://github.com/chocolatey/chocolatey/issues/199)
- * Fix - Chocolatey should not stop on error - see [Chocolatey #192](https://github.com/chocolatey/chocolatey/issues/192)
- * Fix - Upgrading does not remove previous version - see [Chocolatey #259](https://github.com/chocolatey/chocolatey/issues/259)
- * Fix - Non-elevated shell message spills errors - see [Chocolatey #540](https://github.com/chocolatey/chocolatey/issues/540)
- * Fix - Package names are case sensitive for some sources - see [Chocolatey #589](https://github.com/chocolatey/chocolatey/issues/589)
- * Fix - Install-ChocolateyVsixPackage doesn't check for correct VS 2012 path - see [Chocolatey #601](https://github.com/chocolatey/chocolatey/issues/601)
- * Fix - Chocolatey behaves strangely after ctrl+c - see [Chocolatey #608](https://github.com/chocolatey/chocolatey/issues/608)
- * Fix - Uninstall doesn't respect version setting - see [Chocolatey #612](https://github.com/chocolatey/chocolatey/issues/612)
- * Fix - No update after download error - see [Chocolatey #637](https://github.com/chocolatey/chocolatey/issues/637)
- * Fix - cup ends silently on error - see [Chocolatey #312](https://github.com/chocolatey/chocolatey/issues/312)
- * Fix - cpack silently fails when dependency .NET 4.0+ is not met - see [Chocolatey #270](https://github.com/chocolatey/chocolatey/issues/270)
- * Fix - Regression in cver all in 0.9.8.27 - see [Chocolatey #530](https://github.com/chocolatey/chocolatey/issues/530)
- * Fix - Certain installs and updates fail with a "process with an Id of xxxx is not running" error - see [Chocolatey #603](https://github.com/chocolatey/chocolatey/issues/603)
-
-### IMPROVEMENTS
-
- * [Security] Allow keeping `c:\chocolatey` install directory with environment variable - see [#17](https://github.com/chocolatey/choco/issues/17)
- * [Security] Require switch on unofficial build - see [#36](https://github.com/chocolatey/choco/issues/36)
- * Install script updates  - see [#7](https://github.com/chocolatey/choco/issues/7)
- * Ensure Chocolatey pkg is installed properly in lib folder - This means you can take a dependency on a minimum version of Chocolatey (we didn't like that before) - see [#19](https://github.com/chocolatey/choco/issues/19)
- * Uninstall - allow abort - see [#43](https://github.com/chocolatey/choco/issues/43)
- * Support for HTTPS basic authorization - see [Chocolatey #128](https://github.com/chocolatey/chocolatey/issues/128)
- * Smooth out success/failure logging - see [Chocolatey #154](https://github.com/chocolatey/chocolatey/issues/154)
- * Add $env:CHOCOLATEY_VERSION - see [Chocolatey #251](https://github.com/chocolatey/chocolatey/issues/251)
- * Replace ascii cue with visual cues - see [Chocolatey #376](https://github.com/chocolatey/chocolatey/pull/376)
- * Uninstall all versions of an app - see [Chocolatey #389](https://github.com/chocolatey/chocolatey/issues/389)
- * Add parameters in packages.config files - see [Packages.config](https://github.com/chocolatey/choco/wiki/CommandsInstall#packagesconfig), [Chocolatey #472](https://github.com/chocolatey/chocolatey/issues/472), and [#10](https://github.com/chocolatey/choco/issues/10)
- * Choco pack should support `-version` - see [Chocolatey #526](https://github.com/chocolatey/chocolatey/issues/526)
- * Enhancements to Start-ChocolateyProcessAsAdmin - see [Chocolatey #564](https://github.com/chocolatey/chocolatey/pull/564)
- * Install-ChocolateyFileAssociation - add label to new file types - see [Chocolatey #564](https://github.com/chocolatey/chocolatey/pull/564)
- * Clean up the verobsity of Chocolatey - see [Chocolatey #374](https://github.com/chocolatey/chocolatey/issues/374)
- * Compact choco upgrade --noop option - see [Chocolatey #414](https://github.com/chocolatey/chocolatey/issues/414)
- * Remove references to the Chocolatey gods - see [Chocolatey #669](https://github.com/chocolatey/chocolatey/issues/669)
- * Shims now have noop (`--shimgen-noop`) and help (`--shimgen-help`) switches - see [ShimGen #8](https://github.com/chocolatey/shimgen/issues/8) and [ShimGen #10](https://github.com/chocolatey/shimgen/issues/10)
- * Shims will terminate underlying process on termination signal - see [ShimGen #11](https://github.com/chocolatey/shimgen/issues/11)
- * Shims now have gui (`--shimgen-gui`) and exit (`--shimgen-exit`) switches - see [ShimGen #13](https://github.com/chocolatey/shimgen/issues/13) and [ShimGen #12](https://github.com/chocolatey/shimgen/issues/12)
- * Dat help menu tho. I mean srsly guise - see [Chocolatey #641](https://github.com/chocolatey/chocolatey/issues/641)
-
-##[0.9.8.33](https://github.com/chocolatey/chocolatey/issues?q=label%3Av0.9.8.33+is%3Aclosed) (Feb 11, 2015)
-
-FEATURES:
-
- * Dynamically export helpers (this fixes helpers that were not visible before) - [#628](https://github.com/chocolatey/chocolatey/pull/628)
-
-IMPROVEMENTS:
-
- * Accept `-y` as a parameter, Add warning about -y for 0.9.9.
- * Company name misspelled in shims - [#673](https://github.com/chocolatey/chocolatey/issues/673) and [shimgen #9](https://github.com/chocolatey/shimgen/issues/9)
-
-##[0.9.8.32](https://github.com/chocolatey/chocolatey/issues?labels=v0.9.8.32&page=1&state=closed) (January 22, 2015)
-
-BUG FIXES:
-
- * Fix - Chocolatey-Install should return non-zero exit code if chocolateyInstall.ps1 fails - [#568](https://github.com/chocolatey/chocolatey/issues/568) & [#658](https://github.com/chocolatey/chocolatey/pull/658)
-
-##[0.9.8.31](https://github.com/chocolatey/chocolatey/issues?labels=v0.9.8.31&page=1&state=closed) (January 7, 2015)
-
-BUG FIXES:
-
- * Fix - Shim doesn't always shift off the first argument - [#655](https://github.com/chocolatey/chocolatey/issues/655) & [ShimGen #7](https://github.com/chocolatey/shimgen/issues/7)
- * Fix - If executable isn't available, fallback to default icon - [#579](https://github.com/chocolatey/chocolatey/issues/579)
-
-##[0.9.8.30](https://github.com/chocolatey/chocolatey/issues?labels=v0.9.8.30&page=1&state=closed) (January 6, 2015)
-
-FEATURES:
-
- * Use icon of the executable with generated shim - [#579](https://github.com/chocolatey/chocolatey/issues/579) & [ShimGen #2](https://github.com/chocolatey/shimgen/issues/2)
-
-BUG FIXES:
-
- * Fix - Shims don't correctly handle spaces in path to shim - [#654](https://github.com/chocolatey/chocolatey/issues/654) & [ShimGen #5](https://github.com/chocolatey/shimgen/issues/5)
-
-##[0.9.8.29](https://github.com/chocolatey/chocolatey/issues?labels=v0.9.8.29&page=1&state=closed) (January 2, 2015)
-
-FEATURES:
-
- * Use icon of the executable with generated shim - [#579](https://github.com/chocolatey/chocolatey/issues/579) & [ShimGen #2](https://github.com/chocolatey/shimgen/issues/2)
- * Allow setting custom temp download location - [#307](https://github.com/chocolatey/chocolatey/issues/307)
-
-IMPROVEMENTS:
-
- * Don't assume $env:TEMP or $env:UserProfile are set - [#647](https://github.com/chocolatey/chocolatey/issues/647)
- * Remove Kickstarter message.
-
-##[0.9.8.28](https://github.com/chocolatey/chocolatey/issues?labels=v0.9.8.28&page=1&state=closed) (November 4, 2014)
-
-BREAKING CHANGES:
-
- * You may need to update your saved API key for chocolatey, due to [#599](https://github.com/chocolatey/chocolatey/issues/599) we have switched push to ensure https.
-
-BUG FIXES:
-
- * Fix - Shim argument parsing needs fixed for quoting - [ShimGen #1](https://github.com/chocolatey/shimgen/issues/1)
- * Fix - Forcing x86 does not use 32bit checksum - [#535](https://github.com/chocolatey/chocolatey/issues/535)
- * Fix - Powershell v2 fails to download SSLv3 files - [#531](https://github.com/chocolatey/chocolatey/issues/531)
- * Fix - Get-ChocolateyUnzip fails due to Wait-Process exception - [#571](https://github.com/chocolatey/chocolatey/issues/571)
-
-IMPROVEMENTS:
-
- * Use default credentials for internet if available - [#577](https://github.com/chocolatey/chocolatey/issues/577)
- * Add moderation message on push - [#600](https://github.com/chocolatey/chocolatey/issues/600)
- * Restrict all calls to chocolatey.org to HTTPS - [#599](https://github.com/chocolatey/chocolatey/issues/599)
- * Batch fallback should quote path for spaces - [#558](https://github.com/chocolatey/chocolatey/issues/558)
-
-##[0.9.8.27](https://github.com/chocolatey/chocolatey/issues?labels=v0.9.8.27&page=1&state=closed) (July 13, 2014)
-
-BUG FIXES:
-
- * Fix - Posh v3+ Ignores -Wait when run from cmd.exe - [#516](https://github.com/chocolatey/chocolatey/pull/516)
-
-##[0.9.8.26](https://github.com/chocolatey/chocolatey/issues?labels=v0.9.8.26&page=1&state=closed) (July 12, 2014)
-
-BUG FIXES:
-
- * Fix - Allow spaces in arguments to chocolatey again - Regenerate chocolatey included shims to take advantage of shimgen fixes - [#507](https://github.com/chocolatey/chocolatey/issues/507)
- * Fix - Default path has changed, causing running without closing shell to have issues again - [#510](https://github.com/chocolatey/chocolatey/issues/510)
- * Fix - Working directory of shimgen generated files points to path target executable is in (GUI apps only) - [#508](https://github.com/chocolatey/chocolatey/issues/508)
- * Fix - cpack/cpush returns zero exit code even when error occurs - [#256](https://github.com/chocolatey/chocolatey/issues/256) & [#384](https://github.com/chocolatey/chocolatey/issues/384)
- * Fix - Install error throws another error due to true instead of $true - [#514](https://github.com/chocolatey/chocolatey/pull/514)
- * Fix - Posh v3+ Ignores -Wait when run from cmd.exe - [#516](https://github.com/chocolatey/chocolatey/pull/516)
-
-IMPROVEMENTS:
-
- * Allow to pass shimgen specific parameters - [#509](https://github.com/chocolatey/chocolatey/issues/509)
- * Issue warning if user is not running an elevated shell - [#519](https://github.com/chocolatey/chocolatey/issues/519)
-
-##[0.9.8.25](https://github.com/chocolatey/chocolatey/issues?labels=v0.9.8.25&page=1&state=closed) (July 7, 2014)
-
-BUG FIXES:
-
- * Fix - Shims that require admin may fail on UAC enforced machines (System.ComponentModel.Win32Exception: The requested operation requires elevation) - [#505](https://github.com/chocolatey/chocolatey/issues/505)
- * Fix - Do not check content-length if there isn't a content-length returned from Get-WebHeaders - [#504](https://github.com/chocolatey/chocolatey/issues/504)
-
-##[0.9.8.24](https://github.com/chocolatey/chocolatey/issues?labels=v0.9.8.24&page=1&state=closed) (July 3, 2014)
-
-BREAKING CHANGES:
-
- * Enhancement - Default install to C:\ProgramData\chocolatey - [#452](https://github.com/chocolatey/chocolatey/issues/452) & [#494](https://github.com/chocolatey/chocolatey/issues/494)
- * Don't allow $binroot to be set to c:\ - [#434](https://github.com/chocolatey/chocolatey/issues/434) - this is meant to be temporary while other pieces are fixed.
-
-FEATURES:
-
- * Checksum downloaded files - [#427](https://github.com/chocolatey/chocolatey/issues/427)
- * Replace Batch Redirector with Shims - [#372](https://github.com/chocolatey/chocolatey/issues/372)
- * New Helper - Get-UACEnabled - [#451](https://github.com/chocolatey/chocolatey/issues/451)
- * Enhancement - Install to Machine environment variable - [#453](https://github.com/chocolatey/chocolatey/issues/453)
- * Enhancement - Install the .NET framework 4.0 requirement - [#255](https://github.com/chocolatey/chocolatey/issues/255)
- * Update environment using command (RefreshEnv) - [#134](https://github.com/chocolatey/chocolatey/issues/134)
- * `-quiet` parameter that silences almost all output / allow shutting off real write-host - [#416](https://github.com/chocolatey/chocolatey/pull/416) & [#411](https://github.com/chocolatey/chocolatey/issues/411)
- * New Helpers - Test-ProcessAdminRights, Get-EnvironmentVariableNames, Get-EnvironmentVariable, Set-EnvironmentVariable - [#486](https://github.com/chocolatey/chocolatey/pull/486)
-
-BUG FIXES:
-
- * Fix - Cannot bind argument to parameter 'Path' because it is an empty string - [#371](https://github.com/chocolatey/chocolatey/issues/371)
- * Fix - clist -source webpi doesn't prompt for admin access - [#293](https://github.com/chocolatey/chocolatey/issues/293)
- * Fix - Get-ChocolateyUnzip silently fails due to incorrect usage of System32 (File System Redirector Issues) - [#476](https://github.com/chocolatey/chocolatey/pull/476) & [#455](https://github.com/chocolatey/chocolatey/issues/455)
- * Fix - 7za.exe is subject to UAC file virtualization - [#454](https://github.com/chocolatey/chocolatey/issues/454)
- * Fix - "You cannot call a method on a null-valued expression" introduced somewhere. - [#430](https://github.com/chocolatey/chocolatey/issues/430)
- * Fix - Get-BinRoot defaulted to "C:\" instead of "C:\tools" - [#421](https://github.com/chocolatey/chocolatey/pull/421)
- * Fix - Get-ProcessorBits doesn't return the bitness of the OperatingSystem - [#396](https://github.com/chocolatey/chocolatey/pull/396)
- * Fix - Fix Invoke for Install All from a Feed (DEPRECATED by #446 - in improvements below) - [#381](https://github.com/chocolatey/chocolatey/issues/381)
- * Fix - Upgrade to 0.9.8.24 produces cannot find Update-SessionEnvironment when using cmd.exe - [#459](https://github.com/chocolatey/chocolatey/issues/459)
- * Fix - Package depending on newer chocolatey version is installed using existing version of chocolatey - [#460](https://github.com/chocolatey/chocolatey/issues/460)
- * Fix - Bash improvements - [#383](https://github.com/chocolatey/chocolatey/pull/383)
- * Fix - Resolve issue with DISM "missing" or with the 32-bit DISM being called on a 64-bit system - [#393](https://github.com/chocolatey/chocolatey/pull/393)
- * Fix - Do NOT throw if missing a chocolateyuninstall.ps1 - [#499](https://github.com/chocolatey/chocolatey/issues/499)
-
-IMPROVEMENTS:
-
- * Do not download if file already cached - [#428](https://github.com/chocolatey/chocolatey/issues/428) & [#109](https://github.com/chocolatey/chocolatey/pull/109)
- * If *.ignore file failes to create, do not fail the process - [#380](https://github.com/chocolatey/chocolatey/issues/380)
- * Validate downloaded file is the right size - [#429](https://github.com/chocolatey/chocolatey/issues/429)
- * Add perf to Chocolatey-List & allow to return as object - [#426](https://github.com/chocolatey/chocolatey/issues/426)
- * Chocolatey-List LocalOnly performance improvements - [#425](https://github.com/chocolatey/chocolatey/pull/425)
- * Chocolatey-Version Improvements - [#445](https://github.com/chocolatey/chocolatey/issues/445)
- * Remove Invoke-Chocolatey Function to improve handling - [#446](https://github.com/chocolatey/chocolatey/issues/446)
- * Don't create a window during Run-Nuget.ps1 - [#450](https://github.com/chocolatey/chocolatey/pull/450)
- * Generate _env.cmd file instead of bat file for consistency - [#469](https://github.com/chocolatey/chocolatey/pull/469)
- * Remove-BinFile removes shim.exes when installing a package - [#449](https://github.com/chocolatey/chocolatey/pull/449)
- * Remove annoying "Reading environment variables from registry. Please wait..." - [#440](https://github.com/chocolatey/chocolatey/pull/440)
- * Replace ascii cue to visual cue for "installing package" - [#376](https://github.com/chocolatey/chocolatey/pull/376)
- * Clean up the verbosity of chocolatey - [#374](https://github.com/chocolatey/chocolatey/issues/374)
- * Improve chocolatey setup as administrator - [#486](https://github.com/chocolatey/chocolatey/pull/486)
- * Simplify Chocolatey-Update - [#493](https://github.com/chocolatey/chocolatey/issues/493)
- * Update to Nuget.exe 2.8.2 - [#379](https://github.com/chocolatey/chocolatey/issues/379)
-
-##[0.9.8.23](https://github.com/chocolatey/chocolatey/issues?labels=v0.9.8.23&page=1&state=closed) (November 11, 2013)
-
-BUG FIXES:
-
- * Fix - Chocolatey 0.9.8.22 incorrectly reports version as alpha1 [#368](https://github.com/chocolatey/chocolatey/issues/368)
- * Fix - Some chocolatey commands with no arguments error [#369](https://github.com/chocolatey/chocolatey/issues/369)
-
-
-##[0.9.8.22](https://github.com/chocolatey/chocolatey/issues?labels=v0.9.8.22&page=1&state=closed) (November 10, 2013)
-
-BREAKING CHANGES:
-
- * To use spaces and quotes, one should now use single quotation marks. It works best in both powershell and cmd.
-
-FEATURES:
-
- * Enhancement - Add switch to force x86 when packages have both versions - [#365](https://github.com/chocolatey/chocolatey/issues/365)
- * Enhancement - Allow passing parameters to packages - [#159](https://github.com/chocolatey/chocolatey/issues/159)
-
-BUG FIXES:
-
- * Fix - Chocolatey 0.9.8.21 errors when using spaces or quotes with chocolatey or with batch redirect files. - [#367](https://github.com/chocolatey/chocolatey/issues/367)
-
-
-##[0.9.8.21](https://github.com/chocolatey/chocolatey/issues?labels=v0.9.8.21&page=1&state=closed) (November 7, 2013)
-
-BREAKING CHANGES:
-
- * Enhancement - For local package searching, use choco list -lo or choco search -lo. The execution speed is greatly increased. cver for local has been deprecated. - [#276](https://github.com/chocolatey/chocolatey/issues/276)
- * Breaking - Chocolatey default source no longer includes Nuget official feed. This will help improve response time and greatly increase relevant results. - [#349](https://github.com/chocolatey/chocolatey/issues/349)
-
-FEATURES:
-
- * Enhancement - Support for Server Core - [#59](https://github.com/chocolatey/chocolatey/issues/59)
- * Enhancement - Add a switch for ignoring dependencies on install `-ignoredependencies` - [#131](https://github.com/chocolatey/chocolatey/issues/131)
- * Command - `choco` is now a default term
- * Command - search is now a command (aliases list) - `choco search something [-localonly]`
- * Function - `Get-ProcessorBits` - tells you whether a processor is x86 or x64. This functionality was in chocolatey already but has been globalized for easy access. - [#231](https://github.com/chocolatey/chocolatey/issues/231) & [#229](https://github.com/chocolatey/chocolatey/issues/229)
- * Function - `Get-BinRoot` - Gives package maintainers the ability to call one command that gets them the tools/bin root. This gives you the location where folks want certain packages installed. - [#359](https://github.com/chocolatey/chocolatey/pull/359)
-
-IMPROVEMENTS:
-
- * Enhancement - Install multiple packages by specifying them all on the same line - [#191](https://github.com/chocolatey/chocolatey/issues/191)
- * Enhancement - Install .NET Framework 4.0 requirement if not already installed - [#255](https://github.com/chocolatey/chocolatey/issues/255)
- * Enhancement - Refresh command line PATH after installs - partial to [#134](https://github.com/chocolatey/chocolatey/issues/134) - Previously we were just doing it in chocolatey with [#158](https://github.com/chocolatey/chocolatey/issues/158)
- * Enhancement - Allow chocolatey to install when zip shell extensions are disabled - [#297](https://github.com/chocolatey/chocolatey/issues/297)
- * Enhancement - Support for bash and similar shells - [#347](https://github.com/chocolatey/chocolatey/issues/347) & [#258](https://github.com/chocolatey/chocolatey/issues/258)
- * Enhancement - Allow file uri to be used when downloading files - [#322](https://github.com/chocolatey/chocolatey/issues/322)
- * Enhancement - Chocolatey version all versions returned for specific local package. - [#260](https://github.com/chocolatey/chocolatey/issues/260)
- * Enhancement - Exit codes return appropriately - [#210](https://github.com/chocolatey/chocolatey/issues/210)
- * Enhancement - Better logging support - [#208](https://github.com/chocolatey/chocolatey/issues/208)
- * Enhancement - Pass through exit codes from binned batch files - https://github.com/chocolatey/chocolatey/issues/360
- * Enhancement - Support MSU file type - https://github.com/chocolatey/chocolatey/pull/348
-
-BUG FIXES:
-
- * Fix - Treat installation failures appropriately - [#10](https://github.com/chocolatey/chocolatey/issues/10)
- * Fix - Using newer versions of nuget breaks chocolatey - [#303](https://github.com/chocolatey/chocolatey/issues/303)
- * Fix - Chocolatey incorrectly reports 64 bit urls when downloading anything - [#331](https://github.com/chocolatey/chocolatey/issues/331)
- * Fix - Executing `cuninst` without parameters shouldn't do anything - [#267](https://github.com/chocolatey/chocolatey/issues/267) & [#265](https://github.com/chocolatey/chocolatey/issues/265)
- * Fix - VSIX installer helper is finding the wrong Visual Studio version - [#262](https://github.com/chocolatey/chocolatey/issues/262)
- * Fix - Renaming logs appending `.old` results in error - [#225](https://github.com/chocolatey/chocolatey/issues/225)
- * Fix - Minor typo in uninstall script "uninINstalling" - [#247](https://github.com/chocolatey/chocolatey/issues/247)
- * Fix - Bug in Get-ChocolateyUnzip throws issues sometimes [#244](https://github.com/chocolatey/chocolatey/issues/244) & [#242](https://github.com/chocolatey/chocolatey/issues/242)
- * Fix - Minor typo "succesfully" - [#241](https://github.com/chocolatey/chocolatey/issues/241)
-
-
-##[0.9.8.20](https://github.com/chocolatey/chocolatey/issues?labels=v0.9.8.20&page=1&state=closed) (December 11, 2012)
-
-FEATURES:
-
- * Command - Windows Feature feed - [#150](https://github.com/chocolatey/chocolatey/pull/150)
- * Function - Add function to install environment variables - [#149](https://github.com/chocolatey/chocolatey/pull/149)
- * Function - Function to associate file extensions with installed executables - [#146](https://github.com/chocolatey/chocolatey/pull/146)
- * Function - Helper function to create explorer context menu items - [#144](https://github.com/chocolatey/chocolatey/pull/144)
- * Function - Helper function for pinning items to task bar - [#143](https://github.com/chocolatey/chocolatey/pull/143) & [#141](https://github.com/chocolatey/chocolatey/pull/141)
- * Command - Sources command - [#138](https://github.com/chocolatey/chocolatey/pull/138)
- * Command - Provide a way to list all the installed packages - [#125](https://github.com/chocolatey/chocolatey/issues/125)
-
-IMPROVEMENTS:
-
- * Enhancement - Added FTP support for the chocolatey file downloader. - [#137](https://github.com/chocolatey/chocolatey/pull/137)
- * Enhancement - Block installer exe from being "bin"-ed - [#174](https://github.com/chocolatey/chocolatey/issues/174)
- * Enhancement - Making the unzip process silent - [#180](https://github.com/chocolatey/chocolatey/pull/180)
- * Enhancement - Makes install args more explicit - [#179](https://github.com/chocolatey/chocolatey/pull/179)
- * Enhancement - Update Write-Progress every 5000 iterations instead of every iteration - [#177](https://github.com/chocolatey/chocolatey/pull/177)
- * Enhancement - Codeplex Support - [#176](https://github.com/chocolatey/chocolatey/issues/176)
- * Enhancement - Fix downloads greater than 2GB - [#173](https://github.com/chocolatey/chocolatey/pull/173)
- * Enhancement - Add -verbose switch for clist support to see package description - [#166](https://github.com/chocolatey/chocolatey/pull/166)
- * Enhancement - Refresh env vars after Install - [#158](https://github.com/chocolatey/chocolatey/pull/158) & [#153](https://github.com/chocolatey/chocolatey/issues/153)
- * Enhancement - Add EditorConfig file denoting coding style. - [#123](https://github.com/chocolatey/chocolatey/pull/123)
- * Enhancement - Chocolatey-Version Remote Check - [#119](https://github.com/chocolatey/chocolatey/pull/119)
- * Enhancement - Write every unzip path/file to a text file - [#114](https://github.com/chocolatey/chocolatey/pull/114)
-
-BUG FIXES:
-
- * Fix - "Execution of NuGet not detected" error. - [#151](https://github.com/chocolatey/chocolatey/pull/151)
- * Fix - chocolatey.bat can't find chocolatey.cmd - [#152](https://github.com/chocolatey/chocolatey/issues/152)
- * Fix - `chocolatey version all` prints only the last package's information - [#183](https://github.com/chocolatey/chocolatey/pull/183)
- * Fix - Issue with $processor.addresswidth var - [#121](https://github.com/chocolatey/chocolatey/pull/121)
-
-##[0.9.8.19](https://github.com/chocolatey/chocolatey/issues?labels=v0.9.8.19&page=1&state=closed) (July 2, 2012)
-
-FEATURES:
-
- * Enhancement - Allow community extensions - [#115](https://github.com/chocolatey/chocolatey/issues/115)
-
-BUG FIXES:
-
- * Fix - PowerShell v3 doesn't like foreach loop (prefers ForEach-Object) - [#116](https://github.com/chocolatey/chocolatey/pull/116)
- * Fix - Cannot install Python packages on Windows 8 - [#117](https://github.com/chocolatey/chocolatey/issues/117)
-
-##[0.9.8.18](https://github.com/chocolatey/chocolatey/issues?labels=v0.9.8.18&sort=created&direction=desc&state=closed&page=1) (June 16, 2012)
-
-BUG FIXES:
-
- * Fix - 0.9.8.17 installer doesn't create chocolatey folder if it doesn't exist - [#112](https://github.com/chocolatey/chocolatey/issues/112)
-
-##[0.9.8.17](https://github.com/chocolatey/chocolatey/issues?labels=v0.9.8.17&sort=created&direction=desc&state=closed&page=1) (June 15, 2012)
-
-FEATURES:
-
- * Enhancement - Support for naive uninstall - [#96](https://github.com/chocolatey/chocolatey/issues/96)
-
-IMPROVEMENTS:
-
- * Enhancement - Sources specified through config (or nuget.config) - [#101](https://github.com/chocolatey/chocolatey/pull/101)
- * Enhancement - Chocolatey should support multiple sources - [#82](https://github.com/chocolatey/chocolatey/issues/82)
- * Enhancement - Use Cygwin as a package source - [#93](https://github.com/chocolatey/chocolatey/pull/93)
- * Enhancement - Use Python as a package source (uses easy_install) - [#100](https://github.com/chocolatey/chocolatey/issues/100)
- * Enhancement - Use Default Credentials before Get-Credentials when using proxy on web call - [#83](https://github.com/chocolatey/chocolatey/pull/83)
- * Enhancement - Reduce the verbosity of running chocolatey - [#84](https://github.com/chocolatey/chocolatey/issues/84)
- * Enhancement - Support opening links to "GUI" type applications in a different way than the console apps -  [#76](https://github.com/chocolatey/chocolatey/issues/76)
- * Enhancement - Do not create batch redirects for certain executables in package folder - [#106](https://github.com/chocolatey/chocolatey/issues/106)
- * Enhancement - Add a -debug switch - [#85](https://github.com/chocolatey/chocolatey/issues/85)
- * Enhancement - Improve pipelining of cver by returning an object - [#94](https://github.com/chocolatey/chocolatey/pull/94)
-
-BUG FIXES:
-
- * Fix - Packages.config source now uses chocolatey/nuget sources by default instead of empty - [#79](https://github.com/chocolatey/chocolatey/issues/79)
- * Fix - Executable batch links not created for "prerelease" versions - [#88](https://github.com/chocolatey/chocolatey/issues/88)
- * Fix - Issue where latest version is not returned - [#92](https://github.com/chocolatey/chocolatey/pull/92)
- * Fix - Prerelease versions now broken out as separate versions - [#90](https://github.com/chocolatey/chocolatey/issues/90)
- * Fix - During install PowerShell session gets bad $env:ChocolateyInstall variable - [#80](https://github.com/chocolatey/chocolatey/issues/80)
- * Fix - Build path with spaces now works - [#102](https://github.com/chocolatey/chocolatey/pull/102)
-
-##0.9.8.16 (February 27, 2012)
-
-BUG FIXES:
-
- * Small fix to installer for upgrade issues from 0.9.8.15
-
-##[0.9.8.15](https://github.com/chocolatey/chocolatey/issues?labels=v0.9.8.15&sort=created&direction=desc&state=closed&page=1) (February 27, 2012)
-
-**BREAKING CHANGES:**
-
- * Enhancement - Chocolatey's default folder is now C:\Chocolatey (and no longer C:\NuGet) - [#58](https://github.com/chocolatey/chocolatey/issues/58)
- * Enhancement - Use -force to reinstall existing packages - [#45](https://github.com/chocolatey/chocolatey/issues/45)
-
-FEATURES:
-
- * Enhancement - Install now supports **all** with a custom package source to install every package from a source! - [#46](https://github.com/chocolatey/chocolatey/issues/46)
-
-IMPROVEMENTS:
-
- * Enhancement - Support Prerelease flag for Install - [#71](https://github.com/chocolatey/chocolatey/issues/71)
- * Enhancement - Support Prerelease flag for Update/Version - [#72](https://github.com/chocolatey/chocolatey/issues/72)
- * Enhancement - Support Prerelease flag in List - [#74](https://github.com/chocolatey/chocolatey/issues/74)
-
-BUG FIXES:
-
- * Fix - Parsing the wrong version when trying to update - [#73](https://github.com/chocolatey/chocolatey/issues/73)
-
-##[0.9.8.14](https://github.com/chocolatey/chocolatey/issues?labels=v0.9.8.14&sort=created&direction=desc&state=closed&page=1) (February 6, 2012)
-
-IMPROVEMENTS:
-
- * Enhancement - Pass ValidExitCodes to Install Helpers - [#54](https://github.com/chocolatey/chocolatey/issues/54)
- * Enhancement - Add 64-bit url to Install-ChocolateyZipPackage - [#48](https://github.com/chocolatey/chocolatey/issues/48)
- * Enhancement - Add 64-bit url to Install-ChocolateyPowershellCommand - [#57](https://github.com/chocolatey/chocolatey/issues/57)
- * Enhancement - Make the main helpers work with files not coming over HTTP - [#51](https://github.com/chocolatey/chocolatey/issues/51)
- * Enhancement - Upgrade NuGet.exe to 1.6.0 to take advantage of prerelease packaging - [#64](https://github.com/chocolatey/chocolatey/issues/64)
-
-BUG FIXES:
-
- * Fix - The packages.config feature has broken naming packages with '.config' - [#56](https://github.com/chocolatey/chocolatey/issues/56)
- * Fix - CList includes all versions without adding the switch - [#60](https://github.com/chocolatey/chocolatey/issues/60)
- * Fix - When NuGet.exe failes to run due to .NET Framework 4.0 not installed, chocolatey should report that. - [#65](https://github.com/chocolatey/chocolatey/issues/65)
-
-##[0.9.8.13](https://github.com/chocolatey/chocolatey/issues?labels=0.9.8.13&sort=created&direction=desc&state=closed&page=1) (January 8, 2012)
-
-FEATURES:
-
- * New Command! Enhancement - Integration with Ruby Gems (`cgem packageName` or `cinst packageName -source ruby`) - [#29](https://github.com/chocolatey/chocolatey/issues/29)
- * New Command! Enhancement - Integration with Web PI (`cwebpi packageName` or `cinst packageName -source webpi`) - [#28](https://github.com/chocolatey/chocolatey/issues/28)
- * Enhancement - Call chocolatey install with packages.config file (thanks AnthonyMastrean!) - [#31](https://github.com/chocolatey/chocolatey/issues/31) and [#43](https://github.com/chocolatey/chocolatey/pull/43) and [#50](https://github.com/chocolatey/chocolatey/issues/50)
- * New Command! Enhancement - Chocolatey Push (`chocolatey push packageName.nupkg` or `cpush packageName.nupkg`) - [#36](https://github.com/chocolatey/chocolatey/issues/36)
- * New Command! Enhancement - Chocolatey Pack (`chocolatey pack [packageName.nuspec]` or `cpack [packageName.nuspec]`) - [#35](https://github.com/chocolatey/chocolatey/issues/35)
-
-IMPROVEMENTS:
-
- * Enhancement - @datachomp feature - Override Installer Arguments `chocolatey install packageName -installArgs "args to override" -override` or `cinst packageName -ia "args to override" -o`) - [#40](https://github.com/chocolatey/chocolatey/issues/40)
- * Enhancement - @datachomp feature - Append Installer Arguments (`chocolatey install packageName -installArgs "args to append"` or `cinst packageName -ia "args to append"`) - [#39](https://github.com/chocolatey/chocolatey/issues/39)
- * Enhancement - Run installer in not silent mode (`chocolatey install packageName -notSilent` or `cinst packageName -notSilent`) - [#42](https://github.com/chocolatey/chocolatey/issues/42)
- * Enhancement - List available Web PI packages (`clist -source webpi`) - [#37](https://github.com/chocolatey/chocolatey/issues/37)
- * Enhancement - List command should allow the All or AllVersions switch - [#38](https://github.com/chocolatey/chocolatey/issues/38)
- * Enhancement - Any install will create the ChocolateyInstall environment variable so that installers can take advantage of it - [#30](https://github.com/chocolatey/chocolatey/issues/30)
-
-BUG FIXES:
-
- * Fixing an issue on proxy display message (Thanks jasonmueller!) - [#44](https://github.com/chocolatey/chocolatey/pull/44)
- * Fixing the source path to allow for spaces (where chocolatey is installed) - [#33](https://github.com/chocolatey/chocolatey/issues/33)
- * Fixing the culture to InvariantCulture to eliminate the turkish "I" issue - [#22](https://github.com/chocolatey/chocolatey/issues/22)
-
-##0.9.8.12 (November 20, 2011)
-
-IMPROVEMENTS:
-
- * Enhancement - Reducing the number of window pop ups - [#25](https://github.com/chocolatey/chocolatey/issues/25)
-
-BUG FIXES:
-
- * Fixed an issue with write-host and write-error overrides that happens in the next version of powershell - [#24](https://github.com/chocolatey/chocolatey/pull/24)
- * Fixing an issue that happens when powershell is not on the path - [#23](https://github.com/chocolatey/chocolatey/issues/23)
- * Fixing the replacement of capital ".EXE" in addition to lowercase ".exe" when creating batch redirects - [#26](https://github.com/chocolatey/chocolatey/issues/26)
-
-##0.9.8.11 (October 4, 2011)
-
-BUG FIXES:
-
- * Fixing an update issue if the package only exists on chocolatey.org - [#16](https://github.com/chocolatey/chocolatey/issues/16)
- * Fixing an issue with install missing if the package never existed - [#13](https://github.com/chocolatey/chocolatey/issues/13)
-
-##0.9.8.10 (September 17, 2011)
-
-FEATURES:
-
- * New Helper! Install-ChocolateyPowershellCommand - install a powershell script as a command - [#11](https://github.com/chocolatey/chocolatey/issues/11)
-
-##0.9.8.9 (September 10, 2011)
-
-BUG FIXES:
-
- * Reinstalls an existing package if -version is passed (first surfaced in 0.9.8.7 w/NuGet 1.5) - [#9](https://github.com/chocolatey/chocolatey/issues/9)
-
-##0.9.8.8 (September 10, 2011)
-
-BUG FIXES:
-
- * Fixing version comparison - [#4](https://github.com/chocolatey/chocolatey/issues/4)
- * Fixed package selector to not select like named packages (i.e. ruby.devkit when getting information about ruby) - [#3](https://github.com/chocolatey/chocolatey/issues/3)
-
-##0.9.8.7 (September 2, 2011)
-
-IMPROVEMENTS:
-
- * Added proxy support based on [#1](https://github.com/chocolatey/chocolatey/issues/1)
- * Updated to work with NuGet 1.5 - [#2](https://github.com/chocolatey/chocolatey/issues/2)
-
-##0.9.8.6 (July 27, 2011)
-
-BUG FIXES:
-
- * Fixed a bug introduced in 0.9.8.5 - Start-ChocolateyProcessAsAdmin erroring out when setting machine path as a result of trying to log the message.
-
-##0.9.8.5 (July 27, 2011)
-
-IMPROVEMENTS:
-
- * Improving Run-ChocolateyProcessAsAdmin to allow for running entire functions as administrator by importing helpers to that command if using PowerShell.
- * Updating some of the notes.
-
-BUG FIXES:
-
- * Fixed bug in installer when User Environment Path is null.
-
-##0.9.8.4 (July 27, 2011)
-
-BUG FIXES:
-
- * Fixed a small issue with the Install-ChocolateyDesktopLink
-
-##0.9.8.3 (July 7, 2011)
-
-**BREAKING CHANGES:**
-
- * Chocolatey no longer runs the entire powershell script as an administrator. With the addition of the Start-ChocolateyProcessAsAdmin, this is how you will get to administrative tasks outside of the helpers.
-
-FEATURES:
-
- * New chocolatey command! InstallMissing allows you to install a package only if it is not already installed. Shortcut is 'cinstm'.
- * New Helper! Install-ChocolateyPath - give it a path for out of band items that are not imported to path with chocolatey
- * New Helper! Start-ChocolateyProcessAsAdmin - this allows you to run processes as administrator
- * New Helper! Install-ChocolateyDesktopLink - put shortcuts on the desktop
-
-IMPROVEMENTS:
-
- * NuGet updated to v1.4
- * Much of the error handling is improved. There are two new Helpers to call (ChocolateySuccess and Write-ChocolateyFailure).
- * Chocolatey no longer needs administrative rights to install itself.
-
-##0.9.8.2 (May 21, 2011)
-
-FEATURES:
-
- * You now have the option of a custom installation folder. Thanks Jason Jarrett!
-
-##0.9.8.1 (May 18, 2011)
-
-BUG FIXES:
-
- * General fix to bad character in file. Fixed selection for update as well.
-
-##0.9.8 (May 4, 2011)
-
-**BREAKING CHANGES:**
-
- * A dependency will not reinstall once it has been installed. To have it reinstall, you can install it directly (or delete it from the repository and run the core package).
-
-IMPROVEMENTS:
-
- * Shortcuts have been added: 'cup' for 'chocolatey update', 'cver' for 'chocolatey version', and 'clist' for 'chocolatey list'.
- * Update only runs if newer version detected.
- * Calling update with no arguments will update chocolatey.
- * Calling update with all will update your entire chocolatey repository.
-
-##0.9.7.3 (April 30, 2011)
-
-BUG FIXES:
-
- * Fixing Install-ChocolateyZipPackage so that it works again.
-
-##0.9.7.2 (April 29, 2011)
-
-BUG FIXES:
-
- * Fixing an underlying issue with not having silent arguments for exe files.
-
-##0.9.7.1 (April 29, 2011)
-
-BUG FIXES:
-
- * Fixing an introduced bug where the downloader didn't get the file name passed to it.
-
-##0.9.7 (April 29, 2011)
-
-FEATURES:
-
- * New helper added Install-ChocolateyInstallPackage - this was previously part of the download & install and has been broken out.
- * New chocolatey command! Version allows you to see if a package you have installed is the most up to date. Leave out package and it will check for chocolatey itself.
-
-IMPROVEMENTS:
-
- * The powershell module is automatically loaded, so packages no longer need to import the module. This means one line chocolateyInstall.ps1 files!
- * Error handling is improved.
- * Silent installer override for msi has been removed to allow for additional arguments that need to be passed.
-
-##0.9.6.4 (April 26, 2011)
-
-IMPROVEMENTS:
-
- * Remove powershell execution timeout.
-
-##0.9.6.3 (April 25, 2011)
-
-FEATURES:
-
- * New Helper added Install-ChocolateyZipPackage - this wraps the two upper commands into one smaller command and addresses the file name bug.
-
-##0.9.6.2 (April 25, 2011)
-
-BUG FIXES:
-
- * Addressed a small bug in getting back the file name from the helper.
-
-##0.9.6.1 (April 23, 2011)
-
-IMPROVEMENTS:
-
- * Adding in ability to find a dependency when the version doesn't exist.
-
-##0.9.6 (April 23, 2011)
-
-IMPROVEMENTS:
-
- * Can execute powershell and chocolatey without having to change execution rights to powershell system wide.
-
-FEATURES:
-
- * New Helper added - Get-ChocolateyWebFile - downloads a file from a url and gives you back the location of the file once complete.
- * New Helper added - Get-ChocolateyZipContents - unzips a file to a directory of your choosing.
-
-##0.9.5 (April 21, 2011)
-
-FEATURES:
-
- * Helper for native installer added (Install-ChocolateyPackage). Reduces the amount of powershell necessary to download and install a native package to two lines from over 25.
-
-IMPROVEMENTS:
-
- * Helper outputs progress during download.
- * Dependency runner is complete.
-
-##0.9.4 (April 10, 2011)
-
-IMPROVEMENTS:
-
- * List command has a filter.
- * Package license acceptance terms notated.
-
-##0.9.3 (April 4, 2011)
-
-IMPROVEMENTS:
-
- * You can now pass -source and -version to install command.
-
-##0.9.2 (April 4, 2011)
-
-FEATURES:
-
- * List command added.
-
-##0.9.1 (March 30, 2011)
-
-IMPROVEMENTS:
-
- * Shortcut for 'chocolatey install' - 'cinst' now available.
+## [0.9.10](https://github.com/chocolatey/choco/issues?q=milestone%3A0.9.10+is%3Aclosed) (unreleased)
+
+Alternative sources (webpi, windowsfeature, cygwin, etc) are back (finally, right?)!
+
+### FEATURES
+
+ * Alternative sources - see [#14](https://github.com/chocolatey/choco/issues/14)
+ * Support for custom headers - see [#332](https://github.com/chocolatey/choco/issues/332)
+
+### BUG FIXES
+
+ * n/a currently
+
+### IMPROVEMENTS
+
+ * AutoUninstaller is on by default - see [#308](https://github.com/chocolatey/choco/issues/308)
+
+## [0.9.9.10](https://github.com/chocolatey/choco/issues?q=milestone%3A0.9.9.10+is%3Aclosed) (October 3, 2015)
+
+Not to be confused with 0.9.10 (this is not that version). This fixes a small but extremely significant issue with relation to configuration managers and other tools that use choco.
+
+### BUG FIXES
+
+ * Fix - List output for other tools messed up in 0.9.9.9 (pipe separator missing) - see [#450](https://github.com/chocolatey/choco/issues/450)
+ * Fix - accidentally escaped characters in "new" -help - see [#447](https://github.com/chocolatey/choco/issues/447)
+
+## [0.9.9.9](https://github.com/chocolatey/choco/issues?q=milestone%3A0.9.9.9+is%3Aclosed) (October 2, 2015)
+
+With this release you can completely configure choco from the command line (including the priority of sources). Choco now allows you to create [custom package templates](https://github.com/chocolatey/choco/issues/76). Choco has [proper proxy support](https://github.com/chocolatey/choco/issues/243) now. We also squashed up some bugs, like the infinite download loop that happens if the connection is lost. We've also improved the installation experience of Chocolatey itself, [unpacking all of the required setup files in the chocolatey package](https://github.com/chocolatey/choco/issues/347) and improving the messaging output during the bootstrapping process. Chocolatey also [doesn't try to write config updates every command](https://github.com/chocolatey/choco/issues/364), unless something actually changes in the config file. And last but not least for mentions, the issue of [choco not recognizing itself as needing upgraded after being installed by the bootstrapper](https://github.com/chocolatey/choco/issues/414) is now fixed.
+
+### FEATURES
+
+ * Config Command - see [#417](https://github.com/chocolatey/choco/issues/417)
+ * Create Custom Package Templates - see [#76](https://github.com/chocolatey/choco/issues/76)
+ * Proxy Support - see [#243](https://github.com/chocolatey/choco/issues/243)
+
+### BUG FIXES
+
+ * Fix - [Security] Remove rollback should validate it exists in choco install backup directory - see [#387](https://github.com/chocolatey/choco/issues/387)
+ * Fix - Ensure chocolatey is installed into the lib folder during initial install - see [#414](https://github.com/chocolatey/choco/issues/414)
+ * Fix - Infinite loop downloading files if connection is lost - see [#285](https://github.com/chocolatey/choco/issues/285)
+ * Fix - list / search results blocking until completion instead of streaming output - see [#143](https://github.com/chocolatey/choco/issues/143)
+ * Fix - default template install script for MSI silentArgs are bad - see [#354](https://github.com/chocolatey/choco/issues/354)
+ * Fix - Deleting read-only files fails - see [#338](https://github.com/chocolatey/choco/issues/338) and [#263](https://github.com/chocolatey/choco/issues/263)
+ * Fix - If the package uses $packageParameters instead of $env:PackageParameters, quotes are removed - see [#406](https://github.com/chocolatey/choco/issues/406)
+ * Fix - Choco upgrade not downloading new installer if current installer is the same size - see [#405](https://github.com/chocolatey/choco/issues/405)
+ * Fix - Exit with non-zero code if install/upgrade version and a newer version is installed - see [#365](https://github.com/chocolatey/choco/issues/365)
+ * Fix - Chocolately can permanently corrupt the config file if an operation is interrupted - see [#355](https://github.com/chocolatey/choco/issues/355)
+ * Fix - Handle PowerShell's `InitializeDefaultDrives` Error (that should just be a warning) - see [#349](https://github.com/chocolatey/choco/issues/349)
+ * Fix - Checksumming can not be turned off by the feature flag - see [#33](https://github.com/chocolatey/choco/issues/33)
+ * Fix - Process with an id of is not running errors on 0.9.9.8 - see [#346](https://github.com/chocolatey/choco/issues/346)
+ * Fix - Export cmdlets for automation scripts - see [#422](https://github.com/chocolatey/choco/issues/422)
+
+### IMPROVEMENTS
+
+ * [Security] Add SHA-2 (sha256 / sha512) to checksum - see [#113](https://github.com/chocolatey/choco/issues/113)
+ * Sources should have explicit priority order- see [#71](https://github.com/chocolatey/choco/issues/71)
+ * Unpack the powershell files just before packaging up the nupkg (Installing chocolatey meta) - see [#347](https://github.com/chocolatey/choco/issues/347)
+ * API - List --localonly not working by default - see [#223](https://github.com/chocolatey/choco/issues/223)
+ * API - Expose package results - see [#132](https://github.com/chocolatey/choco/issues/132)
+ * API - Externalize IPackage and its interfaces - see [#353](https://github.com/chocolatey/choco/issues/353)
+ * Enhance "Access to path is denied" message on no admin rights - see [#177](https://github.com/chocolatey/choco/issues/177)
+ * Only update chocolatey.config if there are changes - see [#364](https://github.com/chocolatey/choco/issues/364)
+ * Modify source when attempting to add a source with same name but different URL - see [#88](https://github.com/chocolatey/choco/issues/88)
+ * Features should contain description - see [#416](https://github.com/chocolatey/choco/issues/416)
+ * Chocolatey Installer - removing modules not loaded - see [#442](https://github.com/chocolatey/choco/issues/442)
+ * Chocolatey Installer - Don't use Write-Host - see [#444](https://github.com/chocolatey/choco/issues/444)
+ * Set environment variables once configuration is complete - see [#420](https://github.com/chocolatey/choco/issues/420)
+ * Enhance Package Template for 0.9.9.9 - see [#366](https://github.com/chocolatey/choco/issues/366)
+
+## [0.9.9.8](https://github.com/chocolatey/choco/issues?q=milestone%3A0.9.9.8+is%3Aclosed) (June 26, 2015)
+
+### BUG FIXES
+
+ * Fix - [Security] choco install -y C: deletes all files - see [#341](https://github.com/chocolatey/choco/issues/341)
+ * Fix - Read-Host halts scripts rather than prompt for input - see [#219](https://github.com/chocolatey/choco/issues/219)
+
+### IMPROVEMENTS
+
+ * Download Progress Bar is Missing - see [#56](https://github.com/chocolatey/choco/issues/56)
+
+## [0.9.9.7](https://github.com/chocolatey/choco/issues?q=milestone%3A0.9.9.7+is%3Aclosed) (June 20, 2015)
+
+"Fix Everything. Fix All The Things" - There have been some things bugging us for a long time related to limitations with NuGet, so we decided to fix that. Like [nuspec enhancements](https://github.com/chocolatey/choco/issues/205), that crazy [content folder restriction](https://github.com/chocolatey/choco/issues/290) has been removed (I know, right?!), and we're working around [badly](https://github.com/chocolatey/choco/issues/316) [behaved](https://github.com/chocolatey/choco/issues/326) packages quite a bit more to bring you more feature parity.
+
+Let's talk about a couple of big, like really big, BIG features just added with this release. No more packages rebooting Windows. We fixed ([#304](https://github.com/chocolatey/choco/issues/304) / [#323](https://github.com/chocolatey/choco/issues/323)) and [enhanced](https://github.com/chocolatey/choco/issues/305) up the Auto Uninstaller Service quite a bit to ensure things are working like you would expect (It goes on by default in 0.9.10 - we'll start documenting more about it soon). But wait, there's more! I haven't even told you about the big features yet
+
+The first big feature is enhancing the nuspec. I mentioned this I know, but *now* you can use `packageSourceUrl` in the nuspec to tell folks where you are storing the source for the package! We also added `projectSourceUrl`, `docsUrl`, `mailingListUrl`, and `bugTrackerUrl`. What's even better is that the community feed has already been enhanced to look for these values. So have the templates from `choco new`. And it's backwards compatible, meaning you can still install packages that have these added nuspec enhancements without issue (but we will need to provide a fix for Nuget Package Explorer).
+
+The second is Xml Document Transformations (XDT), which I think many folks are aware of but may not realize what it can provide. [NuGet has allowed transformations for quite awhile](https://docs.nuget.org/Create/Configuration-File-and-Source-Code-Transformations) to allow you to make changes to an `app.config`/`web.config` on install/uninstall. We are following in similar footsteps to allow you to do similar when installing/upgrading packages. We will look for `*.install.xdt` files in the package (doesn't matter where) and they will apply to configuration files with the same name in the package. This means that during upgrades we won't overwrite configuration files during upgrades that have opted into this feature. It allows you to give users a better experience during upgrades because they won't need to keep making the same changes to the xml config files each time they upgrade your package.
+
+### FEATURES
+
+ * Allow XDT Configuration Transforms - see [#331](https://github.com/chocolatey/choco/issues/331)
+ * Prevent reboots - see [#316](https://github.com/chocolatey/choco/issues/316)
+ * Enhance the nuspec - first wave - see [#205](https://github.com/chocolatey/choco/issues/205)
+ * Uninstaller Service Enhancements - see [#305](https://github.com/chocolatey/choco/issues/305)
+
+### BUG FIXES
+
+ * When uninstall fails, do not continue removing files - see [#315](https://github.com/chocolatey/choco/issues/315)
+ * Do not run autouninstaller if the package result is already a failure - see [#323](https://github.com/chocolatey/choco/issues/323)
+ * Fix - Auto Uninstaller can fail if chocolateyUninstall.ps1 uninstalls prior to it running - see [#304](https://github.com/chocolatey/choco/issues/304)
+ * Fix - Packages with content folders cannot have a dependency without also having a content folder - see [#290](https://github.com/chocolatey/choco/issues/290)
+ * Remove ShimGen director files on upgrade/uninstall - see [#326](https://github.com/chocolatey/choco/issues/326)
+ * If feature doesn't exist, throw an error - see [#317](https://github.com/chocolatey/choco/issues/317)
+ * Fix - The operation completed successfully on stderr - see [#249](https://github.com/chocolatey/choco/issues/249)
+ * Fix - When specific nuget version is needed by a package it is the chocolatey version that is used - see [#194](https://github.com/chocolatey/choco/issues/194)
+ * When installing with *.nupkg, need to get package name from package, not file name - see [#90](https://github.com/chocolatey/choco/issues/90)
+ * Fix - Choco pin list is not returning a list - see [#302](https://github.com/chocolatey/choco/issues/302)
+ * Fix - A pin is not created for existing installations (prior to new choco) - see [#60](https://github.com/chocolatey/choco/issues/60)
+
+### IMPROVEMENTS
+
+ * Allow upgrade to always install missing packages - see [#300](https://github.com/chocolatey/choco/issues/300)
+ * Enhance Templates - see [#296](https://github.com/chocolatey/choco/issues/296)
+ * Always log debug output to the log file - see [#319](https://github.com/chocolatey/choco/issues/319)
+ * Warn when unable to snapshot locked files - see [#313](https://github.com/chocolatey/choco/issues/313)
+ * Use %systemroot% in place of %windir%. PATH exceed 2048 breaks choco - see [#252](https://github.com/chocolatey/choco/issues/252)
+ * Add fault tolerance to registry snapshot checks - see [#337](https://github.com/chocolatey/choco/issues/337)
+
+## [0.9.9.6](https://github.com/chocolatey/choco/issues?q=milestone%3A0.9.9.6+is%3Aclosed) (May 16, 2015)
+
+Some really large fixes this release, especially removing all files that are installed to the package directory if they haven't changed, including ensuring that the nupkg file is always removed on successful uninstalls. The really big add some folks are going to like is the new outdated command. Some more variables that were misused have been brought back, which allows some packages (like Atom) to be installed again without issue. If you can believe some people never read these, we decided to add a note to the installer prompt to let people know about -y.
+
+### FEATURES
+
+ * Outdated Command - Use `choco outdated` to see outdated packages - see [#170](https://github.com/chocolatey/choco/issues/170)
+
+### BUG FIXES
+
+ * Fix - NotSilent Switch Not Working - see [#281](https://github.com/chocolatey/choco/issues/281)
+ * Fix - Silent installation of choco without admin is not possible - see [#274](https://github.com/chocolatey/choco/issues/274)
+ * Fix - Package resolves to latest version from any source - see [#279](https://github.com/chocolatey/choco/issues/279)
+ * Fix - Install fails when shortcut creation fails - see [#264](https://github.com/chocolatey/choco/issues/264)
+ * Fix - Error deserializing response of type Registry - see [#257](https://github.com/chocolatey/choco/issues/257)
+ * Fix - Auto uninstaller should not depend on optional InstallLocation value - see [#255](https://github.com/chocolatey/choco/issues/255)
+ * Fix - Nupkg is left but reported as successfully uninstalled by NuGet - see [#254](https://github.com/chocolatey/choco/issues/254)
+ * Fix - SHA1 checksum compared as MD5 for Install-ChocolateyZipPackage - see [#253](https://github.com/chocolatey/choco/issues/253)
+ * Fix - Auto uninstaller strips off "/" and "-" in arguments - see [#212](https://github.com/chocolatey/choco/issues/212)
+
+### IMPROVEMENTS
+
+ * Uninstall removes all installed files if unchanged - see [#121](https://github.com/chocolatey/choco/issues/121)
+ * Auto uninstaller should convert /I to /X for Msi Uninstalls - see [#271](https://github.com/chocolatey/choco/issues/271)
+ * Bring back more variables for feature parity - see [#267](https://github.com/chocolatey/choco/issues/267)
+ * Mention -y in the prompt - see [#265](https://github.com/chocolatey/choco/issues/265)
+
+## [0.9.9.5](https://github.com/chocolatey/choco/issues?q=milestone%3A0.9.9.5+is%3Aclosed) (April 20, 2015)
+
+### BREAKING CHANGES
+
+ * Renamed short option `p` to `i` for list --include-programs so that `p` could be ubiquitous for password across commands that optionally can pass a password - see [#240](https://github.com/chocolatey/choco/issues/240)
+
+### BUG FIXES
+
+ * Fix - Secure Sources Not Working - see [#240](https://github.com/chocolatey/choco/issues/240)
+ * Fix - Generate-BinFile / Remove-BinFile - see [#230](https://github.com/chocolatey/choco/issues/230)
+ * Fix - cpack should only include files from nuspec - see [#232](https://github.com/chocolatey/choco/issues/232)
+ * Fix - cpack should leave nupkg in current directory - see [#231](https://github.com/chocolatey/choco/issues/231)
+ * Fix - Install-PowerShellCommand uses incorrect path - see [#241](https://github.com/chocolatey/choco/issues/241)
+ * Fix - choco list source with redirects does not resolve - see [#171](https://github.com/chocolatey/choco/issues/171)
+ * Fix - choco tried to resolve disabled repo - see [#169](https://github.com/chocolatey/choco/issues/169)
+ * Fix - cpack nuspec results in "The path is not of a legal form" - see [#164](https://github.com/chocolatey/choco/issues/164)
+ * Fix - cpack hangs on security related issue - see [#160](https://github.com/chocolatey/choco/issues/160)
+ * Fix - spelling error in "package has been upgradeed successfully" - see [#64](https://github.com/chocolatey/choco/issues/64)
+
+### IMPROVEMENTS
+
+ * Api Key and Source matching could be more intuitive - see [#228](https://github.com/chocolatey/choco/issues/238)
+ * Remove warning about allowGlobalConfirmation being enabled - see [#237](https://github.com/chocolatey/choco/issues/237)
+ * Include log file path when saying 'See the log for details' - see [#187](https://github.com/chocolatey/choco/issues/187)
+ * Uninstall prompts for version when there is only one installed - see [#186](https://github.com/chocolatey/choco/issues/186)
+ * Do not offer a default option when prompting for a user choice - see [#185](https://github.com/chocolatey/choco/issues/185)
+ * Remove the warning note about skipping, and instead show the warning when selecting skip - see [#183](https://github.com/chocolatey/choco/issues/183)
+ * Do not print PowerShell install/update scripts by default - see [#182](https://github.com/chocolatey/choco/issues/182)
+
+## [0.9.9.4](https://github.com/chocolatey/choco/issues?q=milestone%3A0.9.9.4+is%3Aclosed) (March 30, 2015)
+
+### BUG FIXES
+
+ * Fix - The term 'false' is not recognized as the name of a cmdlet - see [#215](https://github.com/chocolatey/choco/issues/215)
+
+### IMPROVEMENTS
+
+ * Some packages use non-API variables like $installArguments - see [#207](https://github.com/chocolatey/choco/issues/207)
+
+## [0.9.9.3](https://github.com/chocolatey/choco/issues?q=milestone%3A0.9.9.3+is%3Aclosed) (March 29, 2015)
+
+### BUG FIXES
+
+ * Fix - Install .NET Framework immediately during install - see [#168](https://github.com/chocolatey/choco/issues/168)
+ * Fix - Do not error on Set-Acl during install/upgrade - see [#163](https://github.com/chocolatey/choco/issues/163)
+ * Fix - Do not escape curly braces in powershell script - see [#208](https://github.com/chocolatey/choco/issues/208)
+ * Fix - Formatting issues on --noop command logging - see [#202](https://github.com/chocolatey/choco/issues/202)
+ * Fix - Uninstaller check doesn't find 32-bit registry keys - see [#197](https://github.com/chocolatey/choco/issues/197)
+ * Fix - Uninstaller errors on short path to msiexec - see [#211](https://github.com/chocolatey/choco/issues/211)
+
+### IMPROVEMENTS
+
+ * Some packages use non-API variables like $installArguments - see [#207](https://github.com/chocolatey/choco/issues/207)
+ * Add Generate-BinFile to Helpers (widely used but never part of API) - see [#145](https://github.com/chocolatey/choco/issues/145)
+ * Add Remove-BinFile to Helpers - see [#195](https://github.com/chocolatey/choco/issues/195)
+ * Get-ChocolateyWebFile should create path if it doesn't exist - see [#167](https://github.com/chocolatey/choco/issues/167)
+
+## [0.9.9.2](https://github.com/chocolatey/choco/issues?q=milestone%3A0.9.9.2+is%3Aclosed) (March 6, 2015)
+
+### BUG FIXES
+
+ * Fix - Allow passing install arguments again (regression in 0.9.9 series) - see [#150](https://github.com/chocolatey/choco/issues/150)
+ * Fix - Allow apostrophes to be used as quotes - quoting style that worked with previous client - see [#141](https://github.com/chocolatey/choco/issues/141)
+ * Fix - Shims write errors to stderr - see [#142](https://github.com/chocolatey/choco/issues/142) and [ShimGen #14](https://github.com/chocolatey/shimgen/issues/14)
+
+### IMPROVEMENTS
+
+ * Upgrade `-r` should always return a value - see [#153](https://github.com/chocolatey/choco/issues/153)
+
+## [0.9.9.1](https://github.com/chocolatey/choco/issues?q=milestone%3A0.9.9.1+is%3Aclosed) (March 3, 2015)
+
+### BUG FIXES
+
+ * Fix - Get-BinRoot broken - see [#144](https://github.com/chocolatey/choco/issues/144)
+
+## [0.9.9](https://github.com/chocolatey/choco/issues?q=milestone%3A0.9.9+is%3Aclosed) (March 3, 2015)
+
+This also includes issues that were being tracked in the old Chocolatey repository: [Chocolatey 0.9.9](https://github.com/chocolatey/chocolatey/issues?q=is%3Aclosed+label%3Av0.9.9).
+
+The two links above will not capture everything that has changed, since this is a complete rewrite. We broke everything. If this were a v1+, it would be a major release. But we are less than v1, so 0.9.9 it is! ;)
+
+Okay, so we didn't really break everything. We have maintained nearly full compatibility with how you pass options into choco, although the output may be a bit different (but better, we hope) and in at least one case, additional switches (or a feature setting) is/are required - we limited this to security related changes only.
+
+We also fixed and improved a bunch of things, so we feel the trade off is well worth the changes.
+
+We'll try to capture everything here that you should know about. Please call `choco -?` or `choco.exe -h` to get started.
+
+### KNOWN ISSUES
+
+ * [Known Issues](https://github.com/chocolatey/choco/labels/Bug)
+ * TEMPORARY `install all` is missing - this is expected to be back in 0.9.10 - see [#23](https://github.com/chocolatey/choco/issues/23)
+ * Alternative sources (`webpi`,`ruby`,`python`,`cygwin`, `windowsfeature`) do not work yet. This is expected to be fixed in 0.9.10 - see [#14](https://github.com/chocolatey/choco/issues/14)
+ * Progress bar is missing when downloading until we are using internal posh components for Packages - see [#56](https://github.com/chocolatey/choco/issues/56)
+ * See [Feature Parity](https://github.com/chocolatey/choco/labels/FeatureParity) for items not yet reimplemented from older PowerShell Chocolatey client (v0.9.8.32 and below).
+
+### BREAKING CHANGES
+
+ * [Security] **Prompt for confirmation**: For security reasons, we now stop for confirmation before changing the state of the system on most commands. You can pass `-y` to confirm any prompts or set a value in the config that will globally confirm - see [#52](https://github.com/chocolatey/choco/issues/52) (**NOTE**: This is one of those additional switches we were talking about)
+ * [Security] If your default installation is still at `c:\Chocolatey`, this version will force a move to ProgramData and update the environment settings - see [#7](https://github.com/chocolatey/choco/issues/7)
+ * **Configuration Breaking Changes:**
+   1. You now have one config file to interact with in %ChocolateyInstall%\config - your user config is no longer valid and can be removed once you migrate settings to the config.
+   2. The config will no longer be overwritten on upgrade.
+   3. Choco no longer interacts with NuGet's config file at all. You will need to reset all of your apiKeys (see features for `apikey`). On the plus side, the keys will work for all users of the machine, unlike NuGet's apiKeys (only work for the user that sets them).
+   4. This also means you can no longer use `useNugetForSources`. It has been removed as a config setting.
+ * **Packaging Changes:**
+   1. Choco now installs packages without version numbers on folders. This means quite a few things...
+   2. Upgrading packages doesn't install a new version next to an old version, it actually upgrades.
+   3. Dependencies resolve at highest available version, not the minimum version as before - see [Chocolatey #415](https://github.com/chocolatey/chocolatey/issues/415)
+ * **Package Maintenance Changes**:
+   1. Read the above about apikey changes
+   2. Read above about dependency resolution changes.
+ * **Deprecated/Removed Commands:**
+   1. `installmissing` has been removed. It was deprecated awhile ago, so this should not be a surprise.
+   2. `choco version` has been deprecated and will be removed in v1. Use `choco upgrade pkgName --noop` or `choco upgrade pkgName -whatif` instead.
+   3. `Write-ChocolateySuccess`, `Write-ChocolateyFailure` have been deprecated.
+   4. `update` is now `upgrade`. `update` has been deprecated and will be removed/replaced in v1. Update will be reincarnated later for a different purpose. **Hint**: It rhymes with smackage pindexes.
+
+### FEATURES
+
+ * In app documentation! Use `choco -?`, `choco -h` or `choco commandName -?` to learn about each command, complete with examples!
+ * WhatIf/Noop mode for all commands (`--noop` can also be specified as `-whatif`) - see [Chocolatey #263](https://github.com/chocolatey/chocolatey/issues/263) and [Default Options and Switches](https://github.com/chocolatey/choco/wiki/CommandsReference#default-options-and-switches)
+ * Performs like a package manager, expect to see queries failing because of unmet dependency issues.
+ * **New Commands:**
+   1. `pin` - Suppress upgrades. This allows you to 'pin' an install to a particular version - see [#1](https://github.com/chocolatey/choco/issues/1), [Chocolatey #5](https://github.com/chocolatey/chocolatey/issues/5) and [Pin Command](https://github.com/chocolatey/choco/wiki/CommandsPin)
+   2. `apikey` - see [ApiKey Command](https://github.com/chocolatey/choco/wiki/CommandsApiKey)
+   3. `new` - see [New Command](https://github.com/chocolatey/choco/wiki/CommandsNew) and [Chocolatey #157](https://github.com/chocolatey/chocolatey/issues/157)
+ * New ways to pass arguments! See [How to Pass Options/Switches](https://github.com/chocolatey/choco/wiki/CommandsReference#how-to-pass-options--switches)
+ * Did we mention there is a help menu that is actually helpful now? Shiny!
+ * AutoUninstaller!!!! But it is not enabled by default this version. See [#15](https://github.com/chocolatey/choco/issues/15), [#9](https://github.com/chocolatey/choco/issues/9) and [Chocolatey #6](https://github.com/chocolatey/chocolatey/issues/6)
+ * **New Helpers:**
+   1. `Install-ChocolateyShortcut` - see [Chocolatey #238](https://github.com/chocolatey/chocolatey/pull/238), [Chocolatey #235](https://github.com/chocolatey/chocolatey/issues/235) and [Chocolatey #218](https://github.com/chocolatey/chocolatey/issues/218)
+
+### BUG FIXES
+
+Probably a lot of bug fixes that may not make it here, but here are the ones we know about.
+
+ * Fix - Cannot upgrade from prerelease to same version released - see [Chocolatey #122](https://github.com/chocolatey/chocolatey/issues/122)
+ * Fix - install `--force` should not use cache - see [Chocolatey #199](https://github.com/chocolatey/chocolatey/issues/199)
+ * Fix - force dependencies as well - see [--force-dependencies](https://github.com/chocolatey/choco/wiki/CommandsInstall) and [Chocolatey #199](https://github.com/chocolatey/chocolatey/issues/199)
+ * Fix - Chocolatey should not stop on error - see [Chocolatey #192](https://github.com/chocolatey/chocolatey/issues/192)
+ * Fix - Upgrading does not remove previous version - see [Chocolatey #259](https://github.com/chocolatey/chocolatey/issues/259)
+ * Fix - Non-elevated shell message spills errors - see [Chocolatey #540](https://github.com/chocolatey/chocolatey/issues/540)
+ * Fix - Package names are case sensitive for some sources - see [Chocolatey #589](https://github.com/chocolatey/chocolatey/issues/589)
+ * Fix - Install-ChocolateyVsixPackage doesn't check for correct VS 2012 path - see [Chocolatey #601](https://github.com/chocolatey/chocolatey/issues/601)
+ * Fix - Chocolatey behaves strangely after ctrl+c - see [Chocolatey #608](https://github.com/chocolatey/chocolatey/issues/608)
+ * Fix - Uninstall doesn't respect version setting - see [Chocolatey #612](https://github.com/chocolatey/chocolatey/issues/612)
+ * Fix - No update after download error - see [Chocolatey #637](https://github.com/chocolatey/chocolatey/issues/637)
+ * Fix - cup ends silently on error - see [Chocolatey #312](https://github.com/chocolatey/chocolatey/issues/312)
+ * Fix - cpack silently fails when dependency .NET 4.0+ is not met - see [Chocolatey #270](https://github.com/chocolatey/chocolatey/issues/270)
+ * Fix - Regression in cver all in 0.9.8.27 - see [Chocolatey #530](https://github.com/chocolatey/chocolatey/issues/530)
+ * Fix - Certain installs and updates fail with a "process with an Id of xxxx is not running" error - see [Chocolatey #603](https://github.com/chocolatey/chocolatey/issues/603)
+
+### IMPROVEMENTS
+
+ * [Security] Allow keeping `c:\chocolatey` install directory with environment variable - see [#17](https://github.com/chocolatey/choco/issues/17)
+ * [Security] Require switch on unofficial build - see [#36](https://github.com/chocolatey/choco/issues/36)
+ * Install script updates  - see [#7](https://github.com/chocolatey/choco/issues/7)
+ * Ensure Chocolatey pkg is installed properly in lib folder - This means you can take a dependency on a minimum version of Chocolatey (we didn't like that before) - see [#19](https://github.com/chocolatey/choco/issues/19)
+ * Uninstall - allow abort - see [#43](https://github.com/chocolatey/choco/issues/43)
+ * Support for HTTPS basic authorization - see [Chocolatey #128](https://github.com/chocolatey/chocolatey/issues/128)
+ * Smooth out success/failure logging - see [Chocolatey #154](https://github.com/chocolatey/chocolatey/issues/154)
+ * Add $env:CHOCOLATEY_VERSION - see [Chocolatey #251](https://github.com/chocolatey/chocolatey/issues/251)
+ * Replace ascii cue with visual cues - see [Chocolatey #376](https://github.com/chocolatey/chocolatey/pull/376)
+ * Uninstall all versions of an app - see [Chocolatey #389](https://github.com/chocolatey/chocolatey/issues/389)
+ * Add parameters in packages.config files - see [Packages.config](https://github.com/chocolatey/choco/wiki/CommandsInstall#packagesconfig), [Chocolatey #472](https://github.com/chocolatey/chocolatey/issues/472), and [#10](https://github.com/chocolatey/choco/issues/10)
+ * Choco pack should support `-version` - see [Chocolatey #526](https://github.com/chocolatey/chocolatey/issues/526)
+ * Enhancements to Start-ChocolateyProcessAsAdmin - see [Chocolatey #564](https://github.com/chocolatey/chocolatey/pull/564)
+ * Install-ChocolateyFileAssociation - add label to new file types - see [Chocolatey #564](https://github.com/chocolatey/chocolatey/pull/564)
+ * Clean up the verobsity of Chocolatey - see [Chocolatey #374](https://github.com/chocolatey/chocolatey/issues/374)
+ * Compact choco upgrade --noop option - see [Chocolatey #414](https://github.com/chocolatey/chocolatey/issues/414)
+ * Remove references to the Chocolatey gods - see [Chocolatey #669](https://github.com/chocolatey/chocolatey/issues/669)
+ * Shims now have noop (`--shimgen-noop`) and help (`--shimgen-help`) switches - see [ShimGen #8](https://github.com/chocolatey/shimgen/issues/8) and [ShimGen #10](https://github.com/chocolatey/shimgen/issues/10)
+ * Shims will terminate underlying process on termination signal - see [ShimGen #11](https://github.com/chocolatey/shimgen/issues/11)
+ * Shims now have gui (`--shimgen-gui`) and exit (`--shimgen-exit`) switches - see [ShimGen #13](https://github.com/chocolatey/shimgen/issues/13) and [ShimGen #12](https://github.com/chocolatey/shimgen/issues/12)
+ * Dat help menu tho. I mean srsly guise - see [Chocolatey #641](https://github.com/chocolatey/chocolatey/issues/641)
+
+##[0.9.8.33](https://github.com/chocolatey/chocolatey/issues?q=label%3Av0.9.8.33+is%3Aclosed) (Feb 11, 2015)
+
+FEATURES:
+
+ * Dynamically export helpers (this fixes helpers that were not visible before) - [#628](https://github.com/chocolatey/chocolatey/pull/628)
+
+IMPROVEMENTS:
+
+ * Accept `-y` as a parameter, Add warning about -y for 0.9.9.
+ * Company name misspelled in shims - [#673](https://github.com/chocolatey/chocolatey/issues/673) and [shimgen #9](https://github.com/chocolatey/shimgen/issues/9)
+
+##[0.9.8.32](https://github.com/chocolatey/chocolatey/issues?labels=v0.9.8.32&page=1&state=closed) (January 22, 2015)
+
+BUG FIXES:
+
+ * Fix - Chocolatey-Install should return non-zero exit code if chocolateyInstall.ps1 fails - [#568](https://github.com/chocolatey/chocolatey/issues/568) & [#658](https://github.com/chocolatey/chocolatey/pull/658)
+
+##[0.9.8.31](https://github.com/chocolatey/chocolatey/issues?labels=v0.9.8.31&page=1&state=closed) (January 7, 2015)
+
+BUG FIXES:
+
+ * Fix - Shim doesn't always shift off the first argument - [#655](https://github.com/chocolatey/chocolatey/issues/655) & [ShimGen #7](https://github.com/chocolatey/shimgen/issues/7)
+ * Fix - If executable isn't available, fallback to default icon - [#579](https://github.com/chocolatey/chocolatey/issues/579)
+
+##[0.9.8.30](https://github.com/chocolatey/chocolatey/issues?labels=v0.9.8.30&page=1&state=closed) (January 6, 2015)
+
+FEATURES:
+
+ * Use icon of the executable with generated shim - [#579](https://github.com/chocolatey/chocolatey/issues/579) & [ShimGen #2](https://github.com/chocolatey/shimgen/issues/2)
+
+BUG FIXES:
+
+ * Fix - Shims don't correctly handle spaces in path to shim - [#654](https://github.com/chocolatey/chocolatey/issues/654) & [ShimGen #5](https://github.com/chocolatey/shimgen/issues/5)
+
+##[0.9.8.29](https://github.com/chocolatey/chocolatey/issues?labels=v0.9.8.29&page=1&state=closed) (January 2, 2015)
+
+FEATURES:
+
+ * Use icon of the executable with generated shim - [#579](https://github.com/chocolatey/chocolatey/issues/579) & [ShimGen #2](https://github.com/chocolatey/shimgen/issues/2)
+ * Allow setting custom temp download location - [#307](https://github.com/chocolatey/chocolatey/issues/307)
+
+IMPROVEMENTS:
+
+ * Don't assume $env:TEMP or $env:UserProfile are set - [#647](https://github.com/chocolatey/chocolatey/issues/647)
+ * Remove Kickstarter message.
+
+##[0.9.8.28](https://github.com/chocolatey/chocolatey/issues?labels=v0.9.8.28&page=1&state=closed) (November 4, 2014)
+
+BREAKING CHANGES:
+
+ * You may need to update your saved API key for chocolatey, due to [#599](https://github.com/chocolatey/chocolatey/issues/599) we have switched push to ensure https.
+
+BUG FIXES:
+
+ * Fix - Shim argument parsing needs fixed for quoting - [ShimGen #1](https://github.com/chocolatey/shimgen/issues/1)
+ * Fix - Forcing x86 does not use 32bit checksum - [#535](https://github.com/chocolatey/chocolatey/issues/535)
+ * Fix - Powershell v2 fails to download SSLv3 files - [#531](https://github.com/chocolatey/chocolatey/issues/531)
+ * Fix - Get-ChocolateyUnzip fails due to Wait-Process exception - [#571](https://github.com/chocolatey/chocolatey/issues/571)
+
+IMPROVEMENTS:
+
+ * Use default credentials for internet if available - [#577](https://github.com/chocolatey/chocolatey/issues/577)
+ * Add moderation message on push - [#600](https://github.com/chocolatey/chocolatey/issues/600)
+ * Restrict all calls to chocolatey.org to HTTPS - [#599](https://github.com/chocolatey/chocolatey/issues/599)
+ * Batch fallback should quote path for spaces - [#558](https://github.com/chocolatey/chocolatey/issues/558)
+
+##[0.9.8.27](https://github.com/chocolatey/chocolatey/issues?labels=v0.9.8.27&page=1&state=closed) (July 13, 2014)
+
+BUG FIXES:
+
+ * Fix - Posh v3+ Ignores -Wait when run from cmd.exe - [#516](https://github.com/chocolatey/chocolatey/pull/516)
+
+##[0.9.8.26](https://github.com/chocolatey/chocolatey/issues?labels=v0.9.8.26&page=1&state=closed) (July 12, 2014)
+
+BUG FIXES:
+
+ * Fix - Allow spaces in arguments to chocolatey again - Regenerate chocolatey included shims to take advantage of shimgen fixes - [#507](https://github.com/chocolatey/chocolatey/issues/507)
+ * Fix - Default path has changed, causing running without closing shell to have issues again - [#510](https://github.com/chocolatey/chocolatey/issues/510)
+ * Fix - Working directory of shimgen generated files points to path target executable is in (GUI apps only) - [#508](https://github.com/chocolatey/chocolatey/issues/508)
+ * Fix - cpack/cpush returns zero exit code even when error occurs - [#256](https://github.com/chocolatey/chocolatey/issues/256) & [#384](https://github.com/chocolatey/chocolatey/issues/384)
+ * Fix - Install error throws another error due to true instead of $true - [#514](https://github.com/chocolatey/chocolatey/pull/514)
+ * Fix - Posh v3+ Ignores -Wait when run from cmd.exe - [#516](https://github.com/chocolatey/chocolatey/pull/516)
+
+IMPROVEMENTS:
+
+ * Allow to pass shimgen specific parameters - [#509](https://github.com/chocolatey/chocolatey/issues/509)
+ * Issue warning if user is not running an elevated shell - [#519](https://github.com/chocolatey/chocolatey/issues/519)
+
+##[0.9.8.25](https://github.com/chocolatey/chocolatey/issues?labels=v0.9.8.25&page=1&state=closed) (July 7, 2014)
+
+BUG FIXES:
+
+ * Fix - Shims that require admin may fail on UAC enforced machines (System.ComponentModel.Win32Exception: The requested operation requires elevation) - [#505](https://github.com/chocolatey/chocolatey/issues/505)
+ * Fix - Do not check content-length if there isn't a content-length returned from Get-WebHeaders - [#504](https://github.com/chocolatey/chocolatey/issues/504)
+
+##[0.9.8.24](https://github.com/chocolatey/chocolatey/issues?labels=v0.9.8.24&page=1&state=closed) (July 3, 2014)
+
+BREAKING CHANGES:
+
+ * Enhancement - Default install to C:\ProgramData\chocolatey - [#452](https://github.com/chocolatey/chocolatey/issues/452) & [#494](https://github.com/chocolatey/chocolatey/issues/494)
+ * Don't allow $binroot to be set to c:\ - [#434](https://github.com/chocolatey/chocolatey/issues/434) - this is meant to be temporary while other pieces are fixed.
+
+FEATURES:
+
+ * Checksum downloaded files - [#427](https://github.com/chocolatey/chocolatey/issues/427)
+ * Replace Batch Redirector with Shims - [#372](https://github.com/chocolatey/chocolatey/issues/372)
+ * New Helper - Get-UACEnabled - [#451](https://github.com/chocolatey/chocolatey/issues/451)
+ * Enhancement - Install to Machine environment variable - [#453](https://github.com/chocolatey/chocolatey/issues/453)
+ * Enhancement - Install the .NET framework 4.0 requirement - [#255](https://github.com/chocolatey/chocolatey/issues/255)
+ * Update environment using command (RefreshEnv) - [#134](https://github.com/chocolatey/chocolatey/issues/134)
+ * `-quiet` parameter that silences almost all output / allow shutting off real write-host - [#416](https://github.com/chocolatey/chocolatey/pull/416) & [#411](https://github.com/chocolatey/chocolatey/issues/411)
+ * New Helpers - Test-ProcessAdminRights, Get-EnvironmentVariableNames, Get-EnvironmentVariable, Set-EnvironmentVariable - [#486](https://github.com/chocolatey/chocolatey/pull/486)
+
+BUG FIXES:
+
+ * Fix - Cannot bind argument to parameter 'Path' because it is an empty string - [#371](https://github.com/chocolatey/chocolatey/issues/371)
+ * Fix - clist -source webpi doesn't prompt for admin access - [#293](https://github.com/chocolatey/chocolatey/issues/293)
+ * Fix - Get-ChocolateyUnzip silently fails due to incorrect usage of System32 (File System Redirector Issues) - [#476](https://github.com/chocolatey/chocolatey/pull/476) & [#455](https://github.com/chocolatey/chocolatey/issues/455)
+ * Fix - 7za.exe is subject to UAC file virtualization - [#454](https://github.com/chocolatey/chocolatey/issues/454)
+ * Fix - "You cannot call a method on a null-valued expression" introduced somewhere. - [#430](https://github.com/chocolatey/chocolatey/issues/430)
+ * Fix - Get-BinRoot defaulted to "C:\" instead of "C:\tools" - [#421](https://github.com/chocolatey/chocolatey/pull/421)
+ * Fix - Get-ProcessorBits doesn't return the bitness of the OperatingSystem - [#396](https://github.com/chocolatey/chocolatey/pull/396)
+ * Fix - Fix Invoke for Install All from a Feed (DEPRECATED by #446 - in improvements below) - [#381](https://github.com/chocolatey/chocolatey/issues/381)
+ * Fix - Upgrade to 0.9.8.24 produces cannot find Update-SessionEnvironment when using cmd.exe - [#459](https://github.com/chocolatey/chocolatey/issues/459)
+ * Fix - Package depending on newer chocolatey version is installed using existing version of chocolatey - [#460](https://github.com/chocolatey/chocolatey/issues/460)
+ * Fix - Bash improvements - [#383](https://github.com/chocolatey/chocolatey/pull/383)
+ * Fix - Resolve issue with DISM "missing" or with the 32-bit DISM being called on a 64-bit system - [#393](https://github.com/chocolatey/chocolatey/pull/393)
+ * Fix - Do NOT throw if missing a chocolateyuninstall.ps1 - [#499](https://github.com/chocolatey/chocolatey/issues/499)
+
+IMPROVEMENTS:
+
+ * Do not download if file already cached - [#428](https://github.com/chocolatey/chocolatey/issues/428) & [#109](https://github.com/chocolatey/chocolatey/pull/109)
+ * If *.ignore file failes to create, do not fail the process - [#380](https://github.com/chocolatey/chocolatey/issues/380)
+ * Validate downloaded file is the right size - [#429](https://github.com/chocolatey/chocolatey/issues/429)
+ * Add perf to Chocolatey-List & allow to return as object - [#426](https://github.com/chocolatey/chocolatey/issues/426)
+ * Chocolatey-List LocalOnly performance improvements - [#425](https://github.com/chocolatey/chocolatey/pull/425)
+ * Chocolatey-Version Improvements - [#445](https://github.com/chocolatey/chocolatey/issues/445)
+ * Remove Invoke-Chocolatey Function to improve handling - [#446](https://github.com/chocolatey/chocolatey/issues/446)
+ * Don't create a window during Run-Nuget.ps1 - [#450](https://github.com/chocolatey/chocolatey/pull/450)
+ * Generate _env.cmd file instead of bat file for consistency - [#469](https://github.com/chocolatey/chocolatey/pull/469)
+ * Remove-BinFile removes shim.exes when installing a package - [#449](https://github.com/chocolatey/chocolatey/pull/449)
+ * Remove annoying "Reading environment variables from registry. Please wait..." - [#440](https://github.com/chocolatey/chocolatey/pull/440)
+ * Replace ascii cue to visual cue for "installing package" - [#376](https://github.com/chocolatey/chocolatey/pull/376)
+ * Clean up the verbosity of chocolatey - [#374](https://github.com/chocolatey/chocolatey/issues/374)
+ * Improve chocolatey setup as administrator - [#486](https://github.com/chocolatey/chocolatey/pull/486)
+ * Simplify Chocolatey-Update - [#493](https://github.com/chocolatey/chocolatey/issues/493)
+ * Update to Nuget.exe 2.8.2 - [#379](https://github.com/chocolatey/chocolatey/issues/379)
+
+##[0.9.8.23](https://github.com/chocolatey/chocolatey/issues?labels=v0.9.8.23&page=1&state=closed) (November 11, 2013)
+
+BUG FIXES:
+
+ * Fix - Chocolatey 0.9.8.22 incorrectly reports version as alpha1 [#368](https://github.com/chocolatey/chocolatey/issues/368)
+ * Fix - Some chocolatey commands with no arguments error [#369](https://github.com/chocolatey/chocolatey/issues/369)
+
+
+##[0.9.8.22](https://github.com/chocolatey/chocolatey/issues?labels=v0.9.8.22&page=1&state=closed) (November 10, 2013)
+
+BREAKING CHANGES:
+
+ * To use spaces and quotes, one should now use single quotation marks. It works best in both powershell and cmd.
+
+FEATURES:
+
+ * Enhancement - Add switch to force x86 when packages have both versions - [#365](https://github.com/chocolatey/chocolatey/issues/365)
+ * Enhancement - Allow passing parameters to packages - [#159](https://github.com/chocolatey/chocolatey/issues/159)
+
+BUG FIXES:
+
+ * Fix - Chocolatey 0.9.8.21 errors when using spaces or quotes with chocolatey or with batch redirect files. - [#367](https://github.com/chocolatey/chocolatey/issues/367)
+
+
+##[0.9.8.21](https://github.com/chocolatey/chocolatey/issues?labels=v0.9.8.21&page=1&state=closed) (November 7, 2013)
+
+BREAKING CHANGES:
+
+ * Enhancement - For local package searching, use choco list -lo or choco search -lo. The execution speed is greatly increased. cver for local has been deprecated. - [#276](https://github.com/chocolatey/chocolatey/issues/276)
+ * Breaking - Chocolatey default source no longer includes Nuget official feed. This will help improve response time and greatly increase relevant results. - [#349](https://github.com/chocolatey/chocolatey/issues/349)
+
+FEATURES:
+
+ * Enhancement - Support for Server Core - [#59](https://github.com/chocolatey/chocolatey/issues/59)
+ * Enhancement - Add a switch for ignoring dependencies on install `-ignoredependencies` - [#131](https://github.com/chocolatey/chocolatey/issues/131)
+ * Command - `choco` is now a default term
+ * Command - search is now a command (aliases list) - `choco search something [-localonly]`
+ * Function - `Get-ProcessorBits` - tells you whether a processor is x86 or x64. This functionality was in chocolatey already but has been globalized for easy access. - [#231](https://github.com/chocolatey/chocolatey/issues/231) & [#229](https://github.com/chocolatey/chocolatey/issues/229)
+ * Function - `Get-BinRoot` - Gives package maintainers the ability to call one command that gets them the tools/bin root. This gives you the location where folks want certain packages installed. - [#359](https://github.com/chocolatey/chocolatey/pull/359)
+
+IMPROVEMENTS:
+
+ * Enhancement - Install multiple packages by specifying them all on the same line - [#191](https://github.com/chocolatey/chocolatey/issues/191)
+ * Enhancement - Install .NET Framework 4.0 requirement if not already installed - [#255](https://github.com/chocolatey/chocolatey/issues/255)
+ * Enhancement - Refresh command line PATH after installs - partial to [#134](https://github.com/chocolatey/chocolatey/issues/134) - Previously we were just doing it in chocolatey with [#158](https://github.com/chocolatey/chocolatey/issues/158)
+ * Enhancement - Allow chocolatey to install when zip shell extensions are disabled - [#297](https://github.com/chocolatey/chocolatey/issues/297)
+ * Enhancement - Support for bash and similar shells - [#347](https://github.com/chocolatey/chocolatey/issues/347) & [#258](https://github.com/chocolatey/chocolatey/issues/258)
+ * Enhancement - Allow file uri to be used when downloading files - [#322](https://github.com/chocolatey/chocolatey/issues/322)
+ * Enhancement - Chocolatey version all versions returned for specific local package. - [#260](https://github.com/chocolatey/chocolatey/issues/260)
+ * Enhancement - Exit codes return appropriately - [#210](https://github.com/chocolatey/chocolatey/issues/210)
+ * Enhancement - Better logging support - [#208](https://github.com/chocolatey/chocolatey/issues/208)
+ * Enhancement - Pass through exit codes from binned batch files - https://github.com/chocolatey/chocolatey/issues/360
+ * Enhancement - Support MSU file type - https://github.com/chocolatey/chocolatey/pull/348
+
+BUG FIXES:
+
+ * Fix - Treat installation failures appropriately - [#10](https://github.com/chocolatey/chocolatey/issues/10)
+ * Fix - Using newer versions of nuget breaks chocolatey - [#303](https://github.com/chocolatey/chocolatey/issues/303)
+ * Fix - Chocolatey incorrectly reports 64 bit urls when downloading anything - [#331](https://github.com/chocolatey/chocolatey/issues/331)
+ * Fix - Executing `cuninst` without parameters shouldn't do anything - [#267](https://github.com/chocolatey/chocolatey/issues/267) & [#265](https://github.com/chocolatey/chocolatey/issues/265)
+ * Fix - VSIX installer helper is finding the wrong Visual Studio version - [#262](https://github.com/chocolatey/chocolatey/issues/262)
+ * Fix - Renaming logs appending `.old` results in error - [#225](https://github.com/chocolatey/chocolatey/issues/225)
+ * Fix - Minor typo in uninstall script "uninINstalling" - [#247](https://github.com/chocolatey/chocolatey/issues/247)
+ * Fix - Bug in Get-ChocolateyUnzip throws issues sometimes [#244](https://github.com/chocolatey/chocolatey/issues/244) & [#242](https://github.com/chocolatey/chocolatey/issues/242)
+ * Fix - Minor typo "succesfully" - [#241](https://github.com/chocolatey/chocolatey/issues/241)
+
+
+##[0.9.8.20](https://github.com/chocolatey/chocolatey/issues?labels=v0.9.8.20&page=1&state=closed) (December 11, 2012)
+
+FEATURES:
+
+ * Command - Windows Feature feed - [#150](https://github.com/chocolatey/chocolatey/pull/150)
+ * Function - Add function to install environment variables - [#149](https://github.com/chocolatey/chocolatey/pull/149)
+ * Function - Function to associate file extensions with installed executables - [#146](https://github.com/chocolatey/chocolatey/pull/146)
+ * Function - Helper function to create explorer context menu items - [#144](https://github.com/chocolatey/chocolatey/pull/144)
+ * Function - Helper function for pinning items to task bar - [#143](https://github.com/chocolatey/chocolatey/pull/143) & [#141](https://github.com/chocolatey/chocolatey/pull/141)
+ * Command - Sources command - [#138](https://github.com/chocolatey/chocolatey/pull/138)
+ * Command - Provide a way to list all the installed packages - [#125](https://github.com/chocolatey/chocolatey/issues/125)
+
+IMPROVEMENTS:
+
+ * Enhancement - Added FTP support for the chocolatey file downloader. - [#137](https://github.com/chocolatey/chocolatey/pull/137)
+ * Enhancement - Block installer exe from being "bin"-ed - [#174](https://github.com/chocolatey/chocolatey/issues/174)
+ * Enhancement - Making the unzip process silent - [#180](https://github.com/chocolatey/chocolatey/pull/180)
+ * Enhancement - Makes install args more explicit - [#179](https://github.com/chocolatey/chocolatey/pull/179)
+ * Enhancement - Update Write-Progress every 5000 iterations instead of every iteration - [#177](https://github.com/chocolatey/chocolatey/pull/177)
+ * Enhancement - Codeplex Support - [#176](https://github.com/chocolatey/chocolatey/issues/176)
+ * Enhancement - Fix downloads greater than 2GB - [#173](https://github.com/chocolatey/chocolatey/pull/173)
+ * Enhancement - Add -verbose switch for clist support to see package description - [#166](https://github.com/chocolatey/chocolatey/pull/166)
+ * Enhancement - Refresh env vars after Install - [#158](https://github.com/chocolatey/chocolatey/pull/158) & [#153](https://github.com/chocolatey/chocolatey/issues/153)
+ * Enhancement - Add EditorConfig file denoting coding style. - [#123](https://github.com/chocolatey/chocolatey/pull/123)
+ * Enhancement - Chocolatey-Version Remote Check - [#119](https://github.com/chocolatey/chocolatey/pull/119)
+ * Enhancement - Write every unzip path/file to a text file - [#114](https://github.com/chocolatey/chocolatey/pull/114)
+
+BUG FIXES:
+
+ * Fix - "Execution of NuGet not detected" error. - [#151](https://github.com/chocolatey/chocolatey/pull/151)
+ * Fix - chocolatey.bat can't find chocolatey.cmd - [#152](https://github.com/chocolatey/chocolatey/issues/152)
+ * Fix - `chocolatey version all` prints only the last package's information - [#183](https://github.com/chocolatey/chocolatey/pull/183)
+ * Fix - Issue with $processor.addresswidth var - [#121](https://github.com/chocolatey/chocolatey/pull/121)
+
+##[0.9.8.19](https://github.com/chocolatey/chocolatey/issues?labels=v0.9.8.19&page=1&state=closed) (July 2, 2012)
+
+FEATURES:
+
+ * Enhancement - Allow community extensions - [#115](https://github.com/chocolatey/chocolatey/issues/115)
+
+BUG FIXES:
+
+ * Fix - PowerShell v3 doesn't like foreach loop (prefers ForEach-Object) - [#116](https://github.com/chocolatey/chocolatey/pull/116)
+ * Fix - Cannot install Python packages on Windows 8 - [#117](https://github.com/chocolatey/chocolatey/issues/117)
+
+##[0.9.8.18](https://github.com/chocolatey/chocolatey/issues?labels=v0.9.8.18&sort=created&direction=desc&state=closed&page=1) (June 16, 2012)
+
+BUG FIXES:
+
+ * Fix - 0.9.8.17 installer doesn't create chocolatey folder if it doesn't exist - [#112](https://github.com/chocolatey/chocolatey/issues/112)
+
+##[0.9.8.17](https://github.com/chocolatey/chocolatey/issues?labels=v0.9.8.17&sort=created&direction=desc&state=closed&page=1) (June 15, 2012)
+
+FEATURES:
+
+ * Enhancement - Support for naive uninstall - [#96](https://github.com/chocolatey/chocolatey/issues/96)
+
+IMPROVEMENTS:
+
+ * Enhancement - Sources specified through config (or nuget.config) - [#101](https://github.com/chocolatey/chocolatey/pull/101)
+ * Enhancement - Chocolatey should support multiple sources - [#82](https://github.com/chocolatey/chocolatey/issues/82)
+ * Enhancement - Use Cygwin as a package source - [#93](https://github.com/chocolatey/chocolatey/pull/93)
+ * Enhancement - Use Python as a package source (uses easy_install) - [#100](https://github.com/chocolatey/chocolatey/issues/100)
+ * Enhancement - Use Default Credentials before Get-Credentials when using proxy on web call - [#83](https://github.com/chocolatey/chocolatey/pull/83)
+ * Enhancement - Reduce the verbosity of running chocolatey - [#84](https://github.com/chocolatey/chocolatey/issues/84)
+ * Enhancement - Support opening links to "GUI" type applications in a different way than the console apps -  [#76](https://github.com/chocolatey/chocolatey/issues/76)
+ * Enhancement - Do not create batch redirects for certain executables in package folder - [#106](https://github.com/chocolatey/chocolatey/issues/106)
+ * Enhancement - Add a -debug switch - [#85](https://github.com/chocolatey/chocolatey/issues/85)
+ * Enhancement - Improve pipelining of cver by returning an object - [#94](https://github.com/chocolatey/chocolatey/pull/94)
+
+BUG FIXES:
+
+ * Fix - Packages.config source now uses chocolatey/nuget sources by default instead of empty - [#79](https://github.com/chocolatey/chocolatey/issues/79)
+ * Fix - Executable batch links not created for "prerelease" versions - [#88](https://github.com/chocolatey/chocolatey/issues/88)
+ * Fix - Issue where latest version is not returned - [#92](https://github.com/chocolatey/chocolatey/pull/92)
+ * Fix - Prerelease versions now broken out as separate versions - [#90](https://github.com/chocolatey/chocolatey/issues/90)
+ * Fix - During install PowerShell session gets bad $env:ChocolateyInstall variable - [#80](https://github.com/chocolatey/chocolatey/issues/80)
+ * Fix - Build path with spaces now works - [#102](https://github.com/chocolatey/chocolatey/pull/102)
+
+##0.9.8.16 (February 27, 2012)
+
+BUG FIXES:
+
+ * Small fix to installer for upgrade issues from 0.9.8.15
+
+##[0.9.8.15](https://github.com/chocolatey/chocolatey/issues?labels=v0.9.8.15&sort=created&direction=desc&state=closed&page=1) (February 27, 2012)
+
+**BREAKING CHANGES:**
+
+ * Enhancement - Chocolatey's default folder is now C:\Chocolatey (and no longer C:\NuGet) - [#58](https://github.com/chocolatey/chocolatey/issues/58)
+ * Enhancement - Use -force to reinstall existing packages - [#45](https://github.com/chocolatey/chocolatey/issues/45)
+
+FEATURES:
+
+ * Enhancement - Install now supports **all** with a custom package source to install every package from a source! - [#46](https://github.com/chocolatey/chocolatey/issues/46)
+
+IMPROVEMENTS:
+
+ * Enhancement - Support Prerelease flag for Install - [#71](https://github.com/chocolatey/chocolatey/issues/71)
+ * Enhancement - Support Prerelease flag for Update/Version - [#72](https://github.com/chocolatey/chocolatey/issues/72)
+ * Enhancement - Support Prerelease flag in List - [#74](https://github.com/chocolatey/chocolatey/issues/74)
+
+BUG FIXES:
+
+ * Fix - Parsing the wrong version when trying to update - [#73](https://github.com/chocolatey/chocolatey/issues/73)
+
+##[0.9.8.14](https://github.com/chocolatey/chocolatey/issues?labels=v0.9.8.14&sort=created&direction=desc&state=closed&page=1) (February 6, 2012)
+
+IMPROVEMENTS:
+
+ * Enhancement - Pass ValidExitCodes to Install Helpers - [#54](https://github.com/chocolatey/chocolatey/issues/54)
+ * Enhancement - Add 64-bit url to Install-ChocolateyZipPackage - [#48](https://github.com/chocolatey/chocolatey/issues/48)
+ * Enhancement - Add 64-bit url to Install-ChocolateyPowershellCommand - [#57](https://github.com/chocolatey/chocolatey/issues/57)
+ * Enhancement - Make the main helpers work with files not coming over HTTP - [#51](https://github.com/chocolatey/chocolatey/issues/51)
+ * Enhancement - Upgrade NuGet.exe to 1.6.0 to take advantage of prerelease packaging - [#64](https://github.com/chocolatey/chocolatey/issues/64)
+
+BUG FIXES:
+
+ * Fix - The packages.config feature has broken naming packages with '.config' - [#56](https://github.com/chocolatey/chocolatey/issues/56)
+ * Fix - CList includes all versions without adding the switch - [#60](https://github.com/chocolatey/chocolatey/issues/60)
+ * Fix - When NuGet.exe failes to run due to .NET Framework 4.0 not installed, chocolatey should report that. - [#65](https://github.com/chocolatey/chocolatey/issues/65)
+
+##[0.9.8.13](https://github.com/chocolatey/chocolatey/issues?labels=0.9.8.13&sort=created&direction=desc&state=closed&page=1) (January 8, 2012)
+
+FEATURES:
+
+ * New Command! Enhancement - Integration with Ruby Gems (`cgem packageName` or `cinst packageName -source ruby`) - [#29](https://github.com/chocolatey/chocolatey/issues/29)
+ * New Command! Enhancement - Integration with Web PI (`cwebpi packageName` or `cinst packageName -source webpi`) - [#28](https://github.com/chocolatey/chocolatey/issues/28)
+ * Enhancement - Call chocolatey install with packages.config file (thanks AnthonyMastrean!) - [#31](https://github.com/chocolatey/chocolatey/issues/31) and [#43](https://github.com/chocolatey/chocolatey/pull/43) and [#50](https://github.com/chocolatey/chocolatey/issues/50)
+ * New Command! Enhancement - Chocolatey Push (`chocolatey push packageName.nupkg` or `cpush packageName.nupkg`) - [#36](https://github.com/chocolatey/chocolatey/issues/36)
+ * New Command! Enhancement - Chocolatey Pack (`chocolatey pack [packageName.nuspec]` or `cpack [packageName.nuspec]`) - [#35](https://github.com/chocolatey/chocolatey/issues/35)
+
+IMPROVEMENTS:
+
+ * Enhancement - @datachomp feature - Override Installer Arguments `chocolatey install packageName -installArgs "args to override" -override` or `cinst packageName -ia "args to override" -o`) - [#40](https://github.com/chocolatey/chocolatey/issues/40)
+ * Enhancement - @datachomp feature - Append Installer Arguments (`chocolatey install packageName -installArgs "args to append"` or `cinst packageName -ia "args to append"`) - [#39](https://github.com/chocolatey/chocolatey/issues/39)
+ * Enhancement - Run installer in not silent mode (`chocolatey install packageName -notSilent` or `cinst packageName -notSilent`) - [#42](https://github.com/chocolatey/chocolatey/issues/42)
+ * Enhancement - List available Web PI packages (`clist -source webpi`) - [#37](https://github.com/chocolatey/chocolatey/issues/37)
+ * Enhancement - List command should allow the All or AllVersions switch - [#38](https://github.com/chocolatey/chocolatey/issues/38)
+ * Enhancement - Any install will create the ChocolateyInstall environment variable so that installers can take advantage of it - [#30](https://github.com/chocolatey/chocolatey/issues/30)
+
+BUG FIXES:
+
+ * Fixing an issue on proxy display message (Thanks jasonmueller!) - [#44](https://github.com/chocolatey/chocolatey/pull/44)
+ * Fixing the source path to allow for spaces (where chocolatey is installed) - [#33](https://github.com/chocolatey/chocolatey/issues/33)
+ * Fixing the culture to InvariantCulture to eliminate the turkish "I" issue - [#22](https://github.com/chocolatey/chocolatey/issues/22)
+
+##0.9.8.12 (November 20, 2011)
+
+IMPROVEMENTS:
+
+ * Enhancement - Reducing the number of window pop ups - [#25](https://github.com/chocolatey/chocolatey/issues/25)
+
+BUG FIXES:
+
+ * Fixed an issue with write-host and write-error overrides that happens in the next version of powershell - [#24](https://github.com/chocolatey/chocolatey/pull/24)
+ * Fixing an issue that happens when powershell is not on the path - [#23](https://github.com/chocolatey/chocolatey/issues/23)
+ * Fixing the replacement of capital ".EXE" in addition to lowercase ".exe" when creating batch redirects - [#26](https://github.com/chocolatey/chocolatey/issues/26)
+
+##0.9.8.11 (October 4, 2011)
+
+BUG FIXES:
+
+ * Fixing an update issue if the package only exists on chocolatey.org - [#16](https://github.com/chocolatey/chocolatey/issues/16)
+ * Fixing an issue with install missing if the package never existed - [#13](https://github.com/chocolatey/chocolatey/issues/13)
+
+##0.9.8.10 (September 17, 2011)
+
+FEATURES:
+
+ * New Helper! Install-ChocolateyPowershellCommand - install a powershell script as a command - [#11](https://github.com/chocolatey/chocolatey/issues/11)
+
+##0.9.8.9 (September 10, 2011)
+
+BUG FIXES:
+
+ * Reinstalls an existing package if -version is passed (first surfaced in 0.9.8.7 w/NuGet 1.5) - [#9](https://github.com/chocolatey/chocolatey/issues/9)
+
+##0.9.8.8 (September 10, 2011)
+
+BUG FIXES:
+
+ * Fixing version comparison - [#4](https://github.com/chocolatey/chocolatey/issues/4)
+ * Fixed package selector to not select like named packages (i.e. ruby.devkit when getting information about ruby) - [#3](https://github.com/chocolatey/chocolatey/issues/3)
+
+##0.9.8.7 (September 2, 2011)
+
+IMPROVEMENTS:
+
+ * Added proxy support based on [#1](https://github.com/chocolatey/chocolatey/issues/1)
+ * Updated to work with NuGet 1.5 - [#2](https://github.com/chocolatey/chocolatey/issues/2)
+
+##0.9.8.6 (July 27, 2011)
+
+BUG FIXES:
+
+ * Fixed a bug introduced in 0.9.8.5 - Start-ChocolateyProcessAsAdmin erroring out when setting machine path as a result of trying to log the message.
+
+##0.9.8.5 (July 27, 2011)
+
+IMPROVEMENTS:
+
+ * Improving Run-ChocolateyProcessAsAdmin to allow for running entire functions as administrator by importing helpers to that command if using PowerShell.
+ * Updating some of the notes.
+
+BUG FIXES:
+
+ * Fixed bug in installer when User Environment Path is null.
+
+##0.9.8.4 (July 27, 2011)
+
+BUG FIXES:
+
+ * Fixed a small issue with the Install-ChocolateyDesktopLink
+
+##0.9.8.3 (July 7, 2011)
+
+**BREAKING CHANGES:**
+
+ * Chocolatey no longer runs the entire powershell script as an administrator. With the addition of the Start-ChocolateyProcessAsAdmin, this is how you will get to administrative tasks outside of the helpers.
+
+FEATURES:
+
+ * New chocolatey command! InstallMissing allows you to install a package only if it is not already installed. Shortcut is 'cinstm'.
+ * New Helper! Install-ChocolateyPath - give it a path for out of band items that are not imported to path with chocolatey
+ * New Helper! Start-ChocolateyProcessAsAdmin - this allows you to run processes as administrator
+ * New Helper! Install-ChocolateyDesktopLink - put shortcuts on the desktop
+
+IMPROVEMENTS:
+
+ * NuGet updated to v1.4
+ * Much of the error handling is improved. There are two new Helpers to call (ChocolateySuccess and Write-ChocolateyFailure).
+ * Chocolatey no longer needs administrative rights to install itself.
+
+##0.9.8.2 (May 21, 2011)
+
+FEATURES:
+
+ * You now have the option of a custom installation folder. Thanks Jason Jarrett!
+
+##0.9.8.1 (May 18, 2011)
+
+BUG FIXES:
+
+ * General fix to bad character in file. Fixed selection for update as well.
+
+##0.9.8 (May 4, 2011)
+
+**BREAKING CHANGES:**
+
+ * A dependency will not reinstall once it has been installed. To have it reinstall, you can install it directly (or delete it from the repository and run the core package).
+
+IMPROVEMENTS:
+
+ * Shortcuts have been added: 'cup' for 'chocolatey update', 'cver' for 'chocolatey version', and 'clist' for 'chocolatey list'.
+ * Update only runs if newer version detected.
+ * Calling update with no arguments will update chocolatey.
+ * Calling update with all will update your entire chocolatey repository.
+
+##0.9.7.3 (April 30, 2011)
+
+BUG FIXES:
+
+ * Fixing Install-ChocolateyZipPackage so that it works again.
+
+##0.9.7.2 (April 29, 2011)
+
+BUG FIXES:
+
+ * Fixing an underlying issue with not having silent arguments for exe files.
+
+##0.9.7.1 (April 29, 2011)
+
+BUG FIXES:
+
+ * Fixing an introduced bug where the downloader didn't get the file name passed to it.
+
+##0.9.7 (April 29, 2011)
+
+FEATURES:
+
+ * New helper added Install-ChocolateyInstallPackage - this was previously part of the download & install and has been broken out.
+ * New chocolatey command! Version allows you to see if a package you have installed is the most up to date. Leave out package and it will check for chocolatey itself.
+
+IMPROVEMENTS:
+
+ * The powershell module is automatically loaded, so packages no longer need to import the module. This means one line chocolateyInstall.ps1 files!
+ * Error handling is improved.
+ * Silent installer override for msi has been removed to allow for additional arguments that need to be passed.
+
+##0.9.6.4 (April 26, 2011)
+
+IMPROVEMENTS:
+
+ * Remove powershell execution timeout.
+
+##0.9.6.3 (April 25, 2011)
+
+FEATURES:
+
+ * New Helper added Install-ChocolateyZipPackage - this wraps the two upper commands into one smaller command and addresses the file name bug.
+
+##0.9.6.2 (April 25, 2011)
+
+BUG FIXES:
+
+ * Addressed a small bug in getting back the file name from the helper.
+
+##0.9.6.1 (April 23, 2011)
+
+IMPROVEMENTS:
+
+ * Adding in ability to find a dependency when the version doesn't exist.
+
+##0.9.6 (April 23, 2011)
+
+IMPROVEMENTS:
+
+ * Can execute powershell and chocolatey without having to change execution rights to powershell system wide.
+
+FEATURES:
+
+ * New Helper added - Get-ChocolateyWebFile - downloads a file from a url and gives you back the location of the file once complete.
+ * New Helper added - Get-ChocolateyZipContents - unzips a file to a directory of your choosing.
+
+##0.9.5 (April 21, 2011)
+
+FEATURES:
+
+ * Helper for native installer added (Install-ChocolateyPackage). Reduces the amount of powershell necessary to download and install a native package to two lines from over 25.
+
+IMPROVEMENTS:
+
+ * Helper outputs progress during download.
+ * Dependency runner is complete.
+
+##0.9.4 (April 10, 2011)
+
+IMPROVEMENTS:
+
+ * List command has a filter.
+ * Package license acceptance terms notated.
+
+##0.9.3 (April 4, 2011)
+
+IMPROVEMENTS:
+
+ * You can now pass -source and -version to install command.
+
+##0.9.2 (April 4, 2011)
+
+FEATURES:
+
+ * List command added.
+
+##0.9.1 (March 30, 2011)
+
+IMPROVEMENTS:
+
+ * Shortcut for 'chocolatey install' - 'cinst' now available.