--- conflicted
+++ resolved
@@ -1,11 +1,11 @@
 ﻿# Copyright 2011 - Present RealDimensions Software, LLC & original authors/contributors from https://github.com/chocolatey/chocolatey
-# 
+#
 # Licensed under the Apache License, Version 2.0 (the "License");
 # you may not use this file except in compliance with the License.
 # You may obtain a copy of the License at
-# 
+#
 #     http://www.apache.org/licenses/LICENSE-2.0
-# 
+#
 # Unless required by applicable law or agreed to in writing, software
 # distributed under the License is distributed on an "AS IS" BASIS,
 # WITHOUT WARRANTIES OR CONDITIONS OF ANY KIND, either express or implied.
@@ -44,29 +44,25 @@
 OPTIONAL (Right now) - 'md5', 'sha1', 'sha256' or 'sha512' - defaults to 'md5'
 
 .PARAMETER ChecksumType64
-<<<<<<< HEAD
-OPTIONAL (Right now) - 'md5' or 'sha1' - defaults to ChecksumType
+OPTIONAL (Right now) - 'md5', 'sha1', 'sha256' or 'sha512' - defaults to ChecksumType
 
 .PARAMETER options
 OPTIONAL - Specify custom headers
 
 Example:
--------- 
-	$options = 
+--------
+	$options =
 	@{
 		Headers = @{
-			Accept = 'text/html,application/xhtml+xml,application/xml;q=0.9,*/*;q=0.8'; 
+			Accept = 'text/html,application/xhtml+xml,application/xml;q=0.9,*/*;q=0.8';
 			'Accept-Charset' = 'ISO-8859-1,utf-8;q=0.7,*;q=0.3';
 			'Accept-Language' = 'en-GB,en-US;q=0.8,en;q=0.6';
 			Cookie = 'products.download.email=ewilde@gmail.com';
 			Referer = 'http://submain.com/download/ghostdoc/';
 		}
 	}
-	
+
 	Get-ChocolateyWebFile 'ghostdoc' 'http://submain.com/download/GhostDoc_v4.0.zip' -options $options
-=======
-OPTIONAL (Right now) - 'md5', 'sha1', 'sha256' or 'sha512' - defaults to ChecksumType
->>>>>>> 2509f78e
 
 .EXAMPLE
 Get-ChocolateyWebFile '__NAME__' 'C:\somepath\somename.exe' 'URL' '64BIT_URL_DELETE_IF_NO_64BIT'
@@ -117,7 +113,7 @@
   try {
     $fileDirectory = $([System.IO.Path]::GetDirectoryName($fileFullPath))
     if (!(Test-Path($fileDirectory))) {
-      [System.IO.Directory]::CreateDirectory($fileDirectory) | Out-Null  
+      [System.IO.Directory]::CreateDirectory($fileDirectory) | Out-Null
     }
   } catch {
     Write-Host "Attempt to create directory failed for '$fileFullPath'."
