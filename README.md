# swupd - like yum or apt-get, but for Windows

This is unofficial fork of choco.

Branch  | AppVeyor | Coverage
------------- | ------------- | -------------
master | [![AppVeyor Build Status](https://ci.appveyor.com/api/projects/status/44so8j4tsi0k2bx0/branch/master?svg=true)](https://ci.appveyor.com/project/tapika/swupd/branch/master) |  [![Coverage Status](https://coveralls.io/repos/github/tapika/swupd/badge.svg?branch=master)](https://coveralls.io/github/tapika/swupd?branch=master)
develop | [![AppVeyor Build Status](https://ci.appveyor.com/api/projects/status/44so8j4tsi0k2bx0/branch/develop?svg=true)](https://ci.appveyor.com/project/tapika/swupd/branch/develop) | [![Coverage Status](https://coveralls.io/repos/github/tapika/swupd/badge.svg?branch=develop)](https://coveralls.io/github/tapika/swupd?branch=develop)
<<<<<<< HEAD
=======



### Compiling / Building Source on Windows

#### From Visual Studio

Open `chocolatey.sln` if you wish to develop Chocolatey or Chocolatey GUI:
 * .NET Framework 4.8 is required

Open `chocolatey_netcoreapp3.1.sln` if you wish to develop Chocolatey:
 * .NET Core 3.1 is required

#### From command line

Run `build.bat` from root folder.

#### Running existing build

Check releases, and download latest suitable for you release.

 * choco.exe - Windows 64-bit executable ( Windows 7 64-bit or later )
 * choco - Linux 64-bit executable ( CentOS, Debian, Fedora, Ubuntu, and derivatives )

Both images are built using `ReadyToRun` technology - meaning you don't need to preinstall anything on your OS.

#### Building `ReadyToRun` executables

| `build.bat` argument     | Description                             |
| ------------------------ | --------------------------------------- |
| `buildexe_choco_win7`    | `choco` command line tool for Windows * |
| `buildexe_choco_linux`   | `choco` command line tool for Linux     |
| `buildexe_chocogui_win7` | `Chocolatey UI` for Windows *           |
>>>>>>> da4280ca



### Compiling / Building Source on Windows

#### From Visual Studio

Open `chocolatey.sln` if you wish to develop Chocolatey or Chocolatey GUI:
 * .NET Framework 4.8 is required

Open `chocolatey_netcoreapp3.1.sln` if you wish to develop Chocolatey:
 * .NET Core 3.1 is required

#### From command line

Run `build.bat` from root folder.

### Running existing build

Check releases, and download latest suitable for you release.

 * choco.exe - Windows 64-bit executable ( Windows 7 64-bit or later )
 * choco - Linux 64-bit executable ( CentOS, Debian, Fedora, Ubuntu, and derivatives )

Both images are built using `ReadyToRun` technology - meaning you don't need to preinstall anything on your OS.

<|MERGE_RESOLUTION|>--- conflicted
+++ resolved
@@ -1,70 +1,67 @@
-# swupd - like yum or apt-get, but for Windows
-
-This is unofficial fork of choco.
-
-Branch  | AppVeyor | Coverage
-------------- | ------------- | -------------
-master | [![AppVeyor Build Status](https://ci.appveyor.com/api/projects/status/44so8j4tsi0k2bx0/branch/master?svg=true)](https://ci.appveyor.com/project/tapika/swupd/branch/master) |  [![Coverage Status](https://coveralls.io/repos/github/tapika/swupd/badge.svg?branch=master)](https://coveralls.io/github/tapika/swupd?branch=master)
-develop | [![AppVeyor Build Status](https://ci.appveyor.com/api/projects/status/44so8j4tsi0k2bx0/branch/develop?svg=true)](https://ci.appveyor.com/project/tapika/swupd/branch/develop) | [![Coverage Status](https://coveralls.io/repos/github/tapika/swupd/badge.svg?branch=develop)](https://coveralls.io/github/tapika/swupd?branch=develop)
-<<<<<<< HEAD
-=======
-
-
-
-### Compiling / Building Source on Windows
-
-#### From Visual Studio
-
-Open `chocolatey.sln` if you wish to develop Chocolatey or Chocolatey GUI:
- * .NET Framework 4.8 is required
-
-Open `chocolatey_netcoreapp3.1.sln` if you wish to develop Chocolatey:
- * .NET Core 3.1 is required
-
-#### From command line
-
-Run `build.bat` from root folder.
-
-#### Running existing build
-
-Check releases, and download latest suitable for you release.
-
- * choco.exe - Windows 64-bit executable ( Windows 7 64-bit or later )
- * choco - Linux 64-bit executable ( CentOS, Debian, Fedora, Ubuntu, and derivatives )
-
-Both images are built using `ReadyToRun` technology - meaning you don't need to preinstall anything on your OS.
-
-#### Building `ReadyToRun` executables
-
-| `build.bat` argument     | Description                             |
-| ------------------------ | --------------------------------------- |
-| `buildexe_choco_win7`    | `choco` command line tool for Windows * |
-| `buildexe_choco_linux`   | `choco` command line tool for Linux     |
-| `buildexe_chocogui_win7` | `Chocolatey UI` for Windows *           |
->>>>>>> da4280ca
-
-
-
-### Compiling / Building Source on Windows
-
-#### From Visual Studio
-
-Open `chocolatey.sln` if you wish to develop Chocolatey or Chocolatey GUI:
- * .NET Framework 4.8 is required
-
-Open `chocolatey_netcoreapp3.1.sln` if you wish to develop Chocolatey:
- * .NET Core 3.1 is required
-
-#### From command line
-
-Run `build.bat` from root folder.
-
-### Running existing build
-
-Check releases, and download latest suitable for you release.
-
- * choco.exe - Windows 64-bit executable ( Windows 7 64-bit or later )
- * choco - Linux 64-bit executable ( CentOS, Debian, Fedora, Ubuntu, and derivatives )
-
-Both images are built using `ReadyToRun` technology - meaning you don't need to preinstall anything on your OS.
-
+# swupd - like yum or apt-get, but for Windows
+
+This is unofficial fork of choco.
+
+Branch  | AppVeyor | Coverage
+------------- | ------------- | -------------
+master | [![AppVeyor Build Status](https://ci.appveyor.com/api/projects/status/44so8j4tsi0k2bx0/branch/master?svg=true)](https://ci.appveyor.com/project/tapika/swupd/branch/master) |  [![Coverage Status](https://coveralls.io/repos/github/tapika/swupd/badge.svg?branch=master)](https://coveralls.io/github/tapika/swupd?branch=master)
+develop | [![AppVeyor Build Status](https://ci.appveyor.com/api/projects/status/44so8j4tsi0k2bx0/branch/develop?svg=true)](https://ci.appveyor.com/project/tapika/swupd/branch/develop) | [![Coverage Status](https://coveralls.io/repos/github/tapika/swupd/badge.svg?branch=develop)](https://coveralls.io/github/tapika/swupd?branch=develop)
+
+
+
+### Compiling / Building Source on Windows
+
+#### From Visual Studio
+
+Open `chocolatey.sln` if you wish to develop Chocolatey or Chocolatey GUI:
+ * .NET Framework 4.8 is required
+
+Open `chocolatey_netcoreapp3.1.sln` if you wish to develop Chocolatey:
+ * .NET Core 3.1 is required
+
+#### From command line
+
+Run `build.bat` from root folder.
+
+#### Running existing build
+
+Check releases, and download latest suitable for you release.
+
+ * choco.exe - Windows 64-bit executable ( Windows 7 64-bit or later )
+ * choco - Linux 64-bit executable ( CentOS, Debian, Fedora, Ubuntu, and derivatives )
+
+Both images are built using `ReadyToRun` technology - meaning you don't need to preinstall anything on your OS.
+
+#### Building `ReadyToRun` executables
+
+| `build.bat` argument     | Description                             |
+| ------------------------ | --------------------------------------- |
+| `buildexe_choco_win7`    | `choco` command line tool for Windows * |
+| `buildexe_choco_linux`   | `choco` command line tool for Linux     |
+| `buildexe_chocogui_win7` | `Chocolatey UI` for Windows *           |
+
+
+
+### Compiling / Building Source on Windows
+
+#### From Visual Studio
+
+Open `chocolatey.sln` if you wish to develop Chocolatey or Chocolatey GUI:
+ * .NET Framework 4.8 is required
+
+Open `chocolatey_netcoreapp3.1.sln` if you wish to develop Chocolatey:
+ * .NET Core 3.1 is required
+
+#### From command line
+
+Run `build.bat` from root folder.
+
+### Running existing build
+
+Check releases, and download latest suitable for you release.
+
+ * choco.exe - Windows 64-bit executable ( Windows 7 64-bit or later )
+ * choco - Linux 64-bit executable ( CentOS, Debian, Fedora, Ubuntu, and derivatives )
+
+Both images are built using `ReadyToRun` technology - meaning you don't need to preinstall anything on your OS.
+